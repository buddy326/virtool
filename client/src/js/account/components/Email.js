--- conflicted
+++ resolved
@@ -64,36 +64,15 @@
     render () {
 
         return (
-<<<<<<< HEAD
-            <Panel className={formStyle} header="Email">
-                <form onSubmit={this.onSubmit}>
-                    <InputError
-                        label="Email address"
-                        value={this.state.email}
-                        onChange={this.handleChange}
-                        onBlur={this.handleBlur}
-                        error={this.state.error}
-                    />
-
-                    <div style={{marginTop: "20px"}}>
-                        <Row>
-                            <Col xs={24} md={12}>
-                                <Button type="submit" bsStyle="primary" icon="floppy" pullRight>
-                                    Save
-                                </Button>
-                            </Col>
-                        </Row>
-                    </div>
-                </form>
-=======
             <Panel bsStyle={this.state.error ? "danger" : "default"}>
                 <Panel.Heading>Email</Panel.Heading>
                 <Panel.Body>
                     <form onSubmit={this.onSubmit}>
                         <InputError
                             label="Email address"
-                            value={this.state.tempEmail}
-                            onChange={(e) => this.setState({tempEmail: e.target.value, error: ""})}
+                            value={this.state.email}
+                            onChange={this.handleChange}
+                            onBlur={this.handleBlur}
                             error={this.state.error}
                         />
 
@@ -108,7 +87,6 @@
                         </div>
                     </form>
                 </Panel.Body>
->>>>>>> 4282f4d8
             </Panel>
         );
     }
