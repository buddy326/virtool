import React from "react";
import { map, sortBy } from "lodash-es";
import { Row, Col, ListGroup, ListGroupItem, Panel } from "react-bootstrap";

import { LoadingPlaceholder } from "../../base";

export default function RebuildHistory ({ unbuilt, error }) {

    let content;

    if (unbuilt === null) {
        content = <LoadingPlaceholder margin="22px" />;
    } else {
        const historyComponents = map(sortBy(unbuilt.history, "virus.name"), change =>
            <ListGroupItem key={change.id}>
                <Row>
                    <Col md={5}>
                        <strong>{change.virus.name}</strong>
                    </Col>
                    <Col md={7}>
                        {change.description || "No Description"}
                    </Col>
                </Row>
            </ListGroupItem>
        );

        content = (
            <ListGroup style={{overflowY: "auto", maxHeight: "700px"}}>
                {historyComponents}
            </ListGroup>
        );
    }

    const panelStyle = error ? "panel-danger" : "panel-default";

    return (
<<<<<<< HEAD
        <Panel className={panelStyle} header="Changes">
            {content}
=======
        <Panel>
            <Panel.Heading>Changes</Panel.Heading>
            <Panel.Body>
                {content}
            </Panel.Body>
>>>>>>> 4282f4d8
        </Panel>
    );
}<|MERGE_RESOLUTION|>--- conflicted
+++ resolved
@@ -34,16 +34,11 @@
     const panelStyle = error ? "panel-danger" : "panel-default";
 
     return (
-<<<<<<< HEAD
-        <Panel className={panelStyle} header="Changes">
-            {content}
-=======
-        <Panel>
+        <Panel className={panelStyle}>
             <Panel.Heading>Changes</Panel.Heading>
             <Panel.Body>
                 {content}
             </Panel.Body>
->>>>>>> 4282f4d8
         </Panel>
     );
 }