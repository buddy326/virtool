--- conflicted
+++ resolved
@@ -1,10 +1,7 @@
 import { simpleActionCreator } from "../utils";
 import {
-<<<<<<< HEAD
-=======
     FETCH_OTUS,
     FIND_OTUS,
->>>>>>> aa0a6e93
     GET_OTU,
     GET_OTU_HISTORY,
     CREATE_OTU,
@@ -33,8 +30,6 @@
 } from "../actionTypes";
 
 /**
-<<<<<<< HEAD
-=======
  * Returns action for retrieving all available OTUs.
  *
  * @func
@@ -50,8 +45,6 @@
     refId
 });
 
-/**
->>>>>>> aa0a6e93
  * Returns action that can trigger an API call for retrieving a specific OTU.
  *
  * @func
