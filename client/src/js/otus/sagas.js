--- conflicted
+++ resolved
@@ -35,13 +35,10 @@
     })(action));
 }
 
-<<<<<<< HEAD
-=======
 export function* fetchOTUs (action) {
     yield apiCall(otusAPI.find, action, FETCH_OTUS);
 }
 
->>>>>>> aa0a6e93
 export function* findOTUs (action) {
     yield apiFind("/refs/:refid/otus", otusAPI.find, action, FIND_OTUS);
 }
@@ -136,10 +133,7 @@
 
 export function* watchOTUs () {
     yield throttle(300, LOCATION_CHANGE, findOTUs);
-<<<<<<< HEAD
-=======
     yield takeLatest(FETCH_OTUS.REQUESTED, fetchOTUs);
->>>>>>> aa0a6e93
     yield takeLatest(GET_OTU.REQUESTED, getOTU);
     yield takeLatest(GET_OTU_HISTORY.REQUESTED, getOTUHistory);
     yield takeEvery(CREATE_OTU.REQUESTED, createOTU);
