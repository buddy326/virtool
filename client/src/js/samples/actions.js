--- conflicted
+++ resolved
@@ -68,17 +68,14 @@
     removed
 });
 
-<<<<<<< HEAD
+export const findReadFiles = simpleActionCreator(FIND_READ_FILES.REQUESTED);
+
 /**
  * Returns action that can trigger an API call for getting all available subtraction hosts.
  *
  * @func
  * @returns {object}
  */
-=======
-export const findReadFiles = simpleActionCreator(FIND_READ_FILES.REQUESTED);
-
->>>>>>> a281195c
 export const findReadyHosts = simpleActionCreator(FIND_READY_HOSTS.REQUESTED);
 
 /**
