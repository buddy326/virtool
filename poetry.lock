[[package]]
name = "aiodns"
version = "3.0.0"
description = "Simple DNS resolver for asyncio"
category = "main"
optional = false
python-versions = "*"

[package.dependencies]
pycares = ">=4.0.0"

[[package]]
name = "aiofiles"
version = "0.7.0"
description = "File support for asyncio."
category = "main"
optional = false
python-versions = ">=3.6,<4.0"

[[package]]
name = "aiohttp"
version = "3.8.3"
description = "Async http client/server framework (asyncio)"
category = "main"
optional = false
python-versions = ">=3.6"

[package.dependencies]
aiodns = {version = "*", optional = true, markers = "extra == \"speedups\""}
aiosignal = ">=1.1.2"
async-timeout = ">=4.0.0a3,<5.0"
attrs = ">=17.3.0"
Brotli = {version = "*", optional = true, markers = "extra == \"speedups\""}
cchardet = {version = "*", optional = true, markers = "python_version < \"3.10\" and extra == \"speedups\""}
charset-normalizer = ">=2.0,<3.0"
frozenlist = ">=1.1.1"
multidict = ">=4.5,<7.0"
yarl = ">=1.0,<2.0"

[package.extras]
speedups = ["Brotli", "aiodns", "cchardet"]

[[package]]
name = "aiohttp-pydantic"
version = "1.12.2"
description = "Aiohttp View using pydantic to validate request body and query sting regarding method annotations."
category = "main"
optional = false
python-versions = ">=3.8"

[package.dependencies]
aiohttp = "*"
pydantic = ">=1.7"
swagger-ui-bundle = "*"

[package.extras]
<<<<<<< HEAD
test = ["readme-renderer (==29.0)", "pytest-cov (==2.10.1)", "pytest-aiohttp (==0.3.0)", "pytest (==6.1.2)"]
ci = ["twine (==3.4.2)", "codecov (==2.1.11)", "readme-renderer (==29.0)", "pytest-cov (==2.10.1)", "pytest-aiohttp (==0.3.0)", "pytest (==6.1.2)"]
=======
ci = ["codecov (==2.1.11)", "pytest (==6.1.2)", "pytest-aiohttp (==0.3.0)", "pytest-cov (==2.10.1)", "readme-renderer (==29.0)", "twine (==3.4.2)"]
test = ["pytest (==6.1.2)", "pytest-aiohttp (==0.3.0)", "pytest-cov (==2.10.1)", "readme-renderer (==29.0)"]
>>>>>>> c0c842ba

[[package]]
name = "aiojobs"
version = "1.0.0"
description = "Jobs scheduler for managing background task (asyncio)."
category = "main"
optional = false
python-versions = ">=3.6"

[package.dependencies]
async-timeout = ">=4.0.0"

[package.extras]
aiohttp = ["aiohttp (>=3.8.0)"]

[[package]]
name = "aioredis"
version = "1.3.1"
description = "asyncio (PEP 3156) Redis support"
category = "main"
optional = false
python-versions = "*"

[package.dependencies]
async-timeout = "*"
hiredis = "*"

[[package]]
name = "aiosignal"
version = "1.2.0"
description = "aiosignal: a list of registered asynchronous callbacks"
category = "main"
optional = false
python-versions = ">=3.6"

[package.dependencies]
frozenlist = ">=1.1.0"

[[package]]
name = "arrow"
version = "1.2.3"
description = "Better dates & times for Python"
category = "main"
optional = false
python-versions = ">=3.6"

[package.dependencies]
python-dateutil = ">=2.7.0"

[[package]]
name = "async-timeout"
version = "4.0.2"
description = "Timeout context manager for asyncio programs"
category = "main"
optional = false
python-versions = ">=3.6"

[[package]]
name = "asyncpg"
version = "0.26.0"
description = "An asyncio PostgreSQL driver"
category = "main"
optional = false
python-versions = ">=3.6.0"

[package.extras]
dev = ["Cython (>=0.29.24,<0.30.0)", "Sphinx (>=4.1.2,<4.2.0)", "flake8 (>=3.9.2,<3.10.0)", "pycodestyle (>=2.7.0,<2.8.0)", "pytest (>=6.0)", "sphinx-rtd-theme (>=0.5.2,<0.6.0)", "sphinxcontrib-asyncio (>=0.3.0,<0.4.0)", "uvloop (>=0.15.3)"]
docs = ["Sphinx (>=4.1.2,<4.2.0)", "sphinx-rtd-theme (>=0.5.2,<0.6.0)", "sphinxcontrib-asyncio (>=0.3.0,<0.4.0)"]
test = ["flake8 (>=3.9.2,<3.10.0)", "pycodestyle (>=2.7.0,<2.8.0)", "uvloop (>=0.15.3)"]

[[package]]
name = "atomicwrites"
version = "1.4.1"
description = "Atomic file writes."
category = "dev"
optional = false
python-versions = ">=2.7, !=3.0.*, !=3.1.*, !=3.2.*, !=3.3.*"

[[package]]
name = "attrs"
version = "21.4.0"
description = "Classes Without Boilerplate"
category = "main"
optional = false
python-versions = ">=2.7, !=3.0.*, !=3.1.*, !=3.2.*, !=3.3.*, !=3.4.*"

[package.extras]
dev = ["cloudpickle", "coverage[toml] (>=5.0.2)", "furo", "hypothesis", "mypy", "pre-commit", "pympler", "pytest (>=4.3.0)", "pytest-mypy-plugins", "six", "sphinx", "sphinx-notfound-page", "zope.interface"]
docs = ["furo", "sphinx", "sphinx-notfound-page", "zope.interface"]
tests = ["cloudpickle", "coverage[toml] (>=5.0.2)", "hypothesis", "mypy", "pympler", "pytest (>=4.3.0)", "pytest-mypy-plugins", "six", "zope.interface"]
tests_no_zope = ["cloudpickle", "coverage[toml] (>=5.0.2)", "hypothesis", "mypy", "pympler", "pytest (>=4.3.0)", "pytest-mypy-plugins", "six"]

[[package]]
name = "bcrypt"
version = "3.2.2"
description = "Modern password hashing for your software and your servers"
category = "main"
optional = false
python-versions = ">=3.6"

[package.dependencies]
cffi = ">=1.1"

[package.extras]
tests = ["pytest (>=3.2.1,!=3.3.0)"]
typecheck = ["mypy"]

[[package]]
name = "biopython"
version = "1.79"
description = "Freely available tools for computational molecular biology."
category = "main"
optional = false
python-versions = ">=3.6"

[package.dependencies]
numpy = "*"

[[package]]
name = "black"
version = "21.12b0"
description = "The uncompromising code formatter."
category = "dev"
optional = false
python-versions = ">=3.6.2"

[package.dependencies]
click = ">=7.1.2"
mypy-extensions = ">=0.4.3"
pathspec = ">=0.9.0,<1"
platformdirs = ">=2"
tomli = ">=0.2.6,<2.0.0"
typing-extensions = ">=3.10.0.0"

[package.extras]
colorama = ["colorama (>=0.4.3)"]
d = ["aiohttp (>=3.7.4)"]
jupyter = ["ipython (>=7.8.0)", "tokenize-rt (>=3.2.0)"]
python2 = ["typed-ast (>=1.4.3)"]
uvloop = ["uvloop (>=0.15.2)"]

[[package]]
name = "Brotli"
version = "1.0.9"
description = "Python bindings for the Brotli compression library"
category = "main"
optional = false
python-versions = "*"

[[package]]
name = "cchardet"
version = "2.1.7"
description = "cChardet is high speed universal character encoding detector."
category = "main"
optional = false
python-versions = "*"

[[package]]
name = "Cerberus"
version = "1.3.4"
description = "Lightweight, extensible schema and data validation tool for Python dictionaries."
category = "main"
optional = false
python-versions = ">=2.7"

[package.dependencies]
setuptools = "*"

[[package]]
name = "certifi"
version = "2022.9.24"
description = "Python package for providing Mozilla's CA Bundle."
category = "main"
optional = false
python-versions = ">=3.6"

[[package]]
name = "cffi"
version = "1.15.1"
description = "Foreign Function Interface for Python calling C code."
category = "main"
optional = false
python-versions = "*"

[package.dependencies]
pycparser = "*"

[[package]]
name = "cfgv"
version = "3.3.1"
description = "Validate configuration and produce human readable error messages."
category = "dev"
optional = false
python-versions = ">=3.6.1"

[[package]]
name = "charset-normalizer"
version = "2.1.1"
description = "The Real First Universal Charset Detector. Open, modern and actively maintained alternative to Chardet."
category = "main"
optional = false
python-versions = ">=3.6.0"

[package.extras]
unicode_backport = ["unicodedata2"]

[[package]]
name = "click"
version = "8.1.3"
description = "Composable command line interface toolkit"
category = "main"
optional = false
python-versions = ">=3.7"

[package.dependencies]
colorama = {version = "*", markers = "platform_system == \"Windows\""}

[[package]]
name = "colorama"
version = "0.4.5"
description = "Cross-platform colored terminal text."
category = "main"
optional = false
python-versions = ">=2.7, !=3.0.*, !=3.1.*, !=3.2.*, !=3.3.*, !=3.4.*"

[[package]]
name = "colored"
version = "1.4.3"
description = "Simple library for color and formatting to terminal"
category = "dev"
optional = false
python-versions = "*"

[[package]]
name = "coloredlogs"
version = "15.0.1"
description = "Colored terminal output for Python's logging module"
category = "main"
optional = false
python-versions = ">=2.7, !=3.0.*, !=3.1.*, !=3.2.*, !=3.3.*, !=3.4.*"

[package.dependencies]
humanfriendly = ">=9.1"

[package.extras]
cron = ["capturer (>=2.4)"]

[[package]]
name = "coverage"
version = "6.5.0"
description = "Code coverage measurement for Python"
category = "dev"
optional = false
python-versions = ">=3.7"

[package.extras]
toml = ["tomli"]

[[package]]
name = "cryptography"
version = "38.0.1"
description = "cryptography is a package which provides cryptographic recipes and primitives to Python developers."
category = "main"
optional = false
python-versions = ">=3.6"

[package.dependencies]
cffi = ">=1.12"

[package.extras]
docs = ["sphinx (>=1.6.5,!=1.8.0,!=3.1.0,!=3.1.1)", "sphinx-rtd-theme"]
docstest = ["pyenchant (>=1.6.11)", "sphinxcontrib-spelling (>=4.0.1)", "twine (>=1.12.0)"]
pep8test = ["black", "flake8", "flake8-import-order", "pep8-naming"]
sdist = ["setuptools-rust (>=0.11.4)"]
ssh = ["bcrypt (>=3.1.5)"]
test = ["hypothesis (>=1.11.4,!=3.79.2)", "iso8601", "pretend", "pytest (>=6.2.0)", "pytest-benchmark", "pytest-cov", "pytest-subtests", "pytest-xdist", "pytz"]

[[package]]
name = "dictdiffer"
version = "0.8.1"
description = "Dictdiffer is a library that helps you to diff and patch dictionaries."
category = "main"
optional = false
python-versions = "*"

[package.extras]
<<<<<<< HEAD
tests = ["tox (>=3.7.0)", "pytest (>=2.8.0)", "pytest-pep8 (>=1.0.6)", "pytest-cov (>=1.8.0)", "pydocstyle (>=1.0.0)", "mock (>=1.3.0)", "isort (>=4.2.2)", "coverage (>=4.0)", "check-manifest (>=0.25)"]
numpy = ["numpy (>=1.11.0)"]
docs = ["sphinx-rtd-theme (>=0.1.9)", "Sphinx (>=1.4.4)"]
all = ["numpy (>=1.11.0)", "tox (>=3.7.0)", "pytest (>=2.8.0)", "pytest-pep8 (>=1.0.6)", "pytest-cov (>=1.8.0)", "pydocstyle (>=1.0.0)", "mock (>=1.3.0)", "isort (>=4.2.2)", "coverage (>=4.0)", "check-manifest (>=0.25)", "sphinx-rtd-theme (>=0.1.9)", "Sphinx (>=1.4.4)"]
=======
all = ["Sphinx (>=1.4.4)", "check-manifest (>=0.25)", "coverage (>=4.0)", "isort (>=4.2.2)", "mock (>=1.3.0)", "numpy (>=1.11.0)", "pydocstyle (>=1.0.0)", "pytest (>=2.8.0)", "pytest-cov (>=1.8.0)", "pytest-pep8 (>=1.0.6)", "sphinx-rtd-theme (>=0.1.9)", "tox (>=3.7.0)"]
docs = ["Sphinx (>=1.4.4)", "sphinx-rtd-theme (>=0.1.9)"]
numpy = ["numpy (>=1.11.0)"]
tests = ["check-manifest (>=0.25)", "coverage (>=4.0)", "isort (>=4.2.2)", "mock (>=1.3.0)", "pydocstyle (>=1.0.0)", "pytest (>=2.8.0)", "pytest-cov (>=1.8.0)", "pytest-pep8 (>=1.0.6)", "tox (>=3.7.0)"]
>>>>>>> c0c842ba

[[package]]
name = "distlib"
version = "0.3.6"
description = "Distribution utilities"
category = "dev"
optional = false
python-versions = "*"

[[package]]
name = "dnspython"
version = "2.2.1"
description = "DNS toolkit"
category = "main"
optional = false
python-versions = ">=3.6,<4.0"

[package.extras]
curio = ["curio (>=1.2,<2.0)", "sniffio (>=1.1,<2.0)"]
dnssec = ["cryptography (>=2.6,<37.0)"]
doh = ["h2 (>=4.1.0)", "httpx (>=0.21.1)", "requests (>=2.23.0,<3.0.0)", "requests-toolbelt (>=0.9.1,<0.10.0)"]
idna = ["idna (>=2.1,<4.0)"]
trio = ["trio (>=0.14,<0.20)"]
wmi = ["wmi (>=1.5.1,<2.0.0)"]

[[package]]
name = "ecdsa"
version = "0.18.0"
description = "ECDSA cryptographic signature library (pure python)"
category = "main"
optional = false
python-versions = ">=2.6, !=3.0.*, !=3.1.*, !=3.2.*"

[package.dependencies]
six = ">=1.9.0"

[package.extras]
gmpy = ["gmpy"]
gmpy2 = ["gmpy2"]

[[package]]
name = "email-validator"
version = "1.3.0"
description = "A robust email address syntax and deliverability validation library."
category = "main"
optional = false
python-versions = "!=3.0.*,!=3.1.*,!=3.2.*,!=3.3.*,!=3.4.*,>=2.7"

[package.dependencies]
dnspython = ">=1.15.0"
idna = ">=2.0.0"

[[package]]
name = "et-xmlfile"
version = "1.1.0"
description = "An implementation of lxml.xmlfile for the standard library"
category = "main"
optional = false
python-versions = ">=3.6"

[[package]]
name = "execnet"
version = "1.9.0"
description = "execnet: rapid multi-Python deployment"
category = "dev"
optional = false
python-versions = ">=2.7, !=3.0.*, !=3.1.*, !=3.2.*, !=3.3.*, !=3.4.*"

[package.extras]
testing = ["pre-commit"]

[[package]]
name = "Faker"
version = "8.16.0"
description = "Faker is a Python package that generates fake data for you."
category = "main"
optional = false
python-versions = ">=3.6"

[package.dependencies]
python-dateutil = ">=2.4"
text-unidecode = "1.3"

[[package]]
name = "filelock"
version = "3.8.0"
description = "A platform independent file lock."
category = "dev"
optional = false
python-versions = ">=3.7"

[package.extras]
docs = ["furo (>=2022.6.21)", "sphinx (>=5.1.1)", "sphinx-autodoc-typehints (>=1.19.1)"]
testing = ["covdefaults (>=2.2)", "coverage (>=6.4.2)", "pytest (>=7.1.2)", "pytest-cov (>=3)", "pytest-timeout (>=2.1)"]

[[package]]
name = "frozenlist"
version = "1.3.1"
description = "A list-like structure which implements collections.abc.MutableSequence"
category = "main"
optional = false
python-versions = ">=3.7"

[[package]]
name = "greenlet"
version = "1.1.3.post0"
description = "Lightweight in-process concurrent programming"
category = "main"
optional = false
python-versions = ">=2.7,!=3.0.*,!=3.1.*,!=3.2.*,!=3.3.*,!=3.4.*"

[package.extras]
docs = ["Sphinx"]

[[package]]
name = "hiredis"
version = "2.0.0"
description = "Python wrapper for hiredis"
category = "main"
optional = false
python-versions = ">=3.6"

[[package]]
name = "humanfriendly"
version = "10.0"
description = "Human friendly output for text interfaces using Python"
category = "main"
optional = false
python-versions = ">=2.7, !=3.0.*, !=3.1.*, !=3.2.*, !=3.3.*, !=3.4.*"

[package.dependencies]
pyreadline3 = {version = "*", markers = "sys_platform == \"win32\" and python_version >= \"3.8\""}

[[package]]
name = "identify"
version = "2.5.6"
description = "File identification library for Python"
category = "dev"
optional = false
python-versions = ">=3.7"

[package.extras]
license = ["ukkonen"]

[[package]]
name = "idna"
version = "3.4"
description = "Internationalized Domain Names in Applications (IDNA)"
category = "main"
optional = false
python-versions = ">=3.5"

[[package]]
name = "iniconfig"
version = "1.1.1"
description = "iniconfig: brain-dead simple config-ini parsing"
category = "dev"
optional = false
python-versions = "*"

[[package]]
name = "Jinja2"
version = "3.1.2"
description = "A very fast and expressive template engine."
category = "main"
optional = false
python-versions = ">=3.7"

[package.dependencies]
MarkupSafe = ">=2.0"

[package.extras]
i18n = ["Babel (>=2.7)"]

[[package]]
name = "MarkupSafe"
version = "2.1.1"
description = "Safely add untrusted strings to HTML/XML markup."
category = "main"
optional = false
python-versions = ">=3.7"

[[package]]
name = "motor"
version = "2.5.1"
description = "Non-blocking MongoDB driver for Tornado or asyncio"
category = "main"
optional = false
python-versions = ">=3.5.2"

[package.dependencies]
pymongo = ">=3.12,<4"

[package.extras]
encryption = ["pymongo[encryption] (>=3.12,<4)"]

[[package]]
name = "msal"
version = "1.20.0"
description = "The Microsoft Authentication Library (MSAL) for Python library enables your app to access the Microsoft Cloud by supporting authentication of users with Microsoft Azure Active Directory accounts (AAD) and Microsoft Accounts (MSA) using industry standard OAuth2 and OpenID Connect."
category = "main"
optional = false
python-versions = "*"

[package.dependencies]
cryptography = ">=0.6,<41"
PyJWT = {version = ">=1.0.0,<3", extras = ["crypto"]}
requests = ">=2.0.0,<3"

[package.extras]
broker = ["pymsalruntime (>=0.11.2,<0.14)"]

[[package]]
name = "multidict"
version = "6.0.2"
description = "multidict implementation"
category = "main"
optional = false
python-versions = ">=3.7"

[[package]]
name = "mypy-extensions"
version = "0.4.3"
description = "Experimental type system extensions for programs checked with the mypy typechecker."
category = "dev"
optional = false
python-versions = "*"

[[package]]
name = "nodeenv"
version = "1.7.0"
description = "Node.js virtual environment builder"
category = "dev"
optional = false
python-versions = ">=2.7,!=3.0.*,!=3.1.*,!=3.2.*,!=3.3.*,!=3.4.*,!=3.5.*,!=3.6.*"

[package.dependencies]
setuptools = "*"

[[package]]
name = "numpy"
version = "1.23.4"
description = "NumPy is the fundamental package for array computing with Python."
category = "main"
optional = false
python-versions = ">=3.8"

[[package]]
name = "openpyxl"
version = "3.0.10"
description = "A Python library to read/write Excel 2010 xlsx/xlsm files"
category = "main"
optional = false
python-versions = ">=3.6"

[package.dependencies]
et-xmlfile = "*"

[[package]]
name = "orjson"
version = "3.8.0"
description = "Fast, correct Python JSON library supporting dataclasses, datetimes, and numpy"
category = "main"
optional = false
python-versions = ">=3.7"

[[package]]
name = "packaging"
version = "21.3"
description = "Core utilities for Python packages"
category = "dev"
optional = false
python-versions = ">=3.6"

[package.dependencies]
pyparsing = ">=2.0.2,<3.0.5 || >3.0.5"

[[package]]
name = "pathspec"
version = "0.10.1"
description = "Utility library for gitignore style pattern matching of file paths."
category = "dev"
optional = false
python-versions = ">=3.7"

[[package]]
name = "platformdirs"
version = "2.5.2"
description = "A small Python module for determining appropriate platform-specific dirs, e.g. a \"user data dir\"."
category = "dev"
optional = false
python-versions = ">=3.7"

[package.extras]
docs = ["furo (>=2021.7.5b38)", "proselint (>=0.10.2)", "sphinx (>=4)", "sphinx-autodoc-typehints (>=1.12)"]
test = ["appdirs (==1.4.4)", "pytest (>=6)", "pytest-cov (>=2.7)", "pytest-mock (>=3.6)"]

[[package]]
name = "pluggy"
version = "1.0.0"
description = "plugin and hook calling mechanisms for python"
category = "dev"
optional = false
python-versions = ">=3.6"

[package.extras]
dev = ["pre-commit", "tox"]
testing = ["pytest", "pytest-benchmark"]

[[package]]
name = "pre-commit"
version = "2.20.0"
description = "A framework for managing and maintaining multi-language pre-commit hooks."
category = "dev"
optional = false
python-versions = ">=3.7"

[package.dependencies]
cfgv = ">=2.0.0"
identify = ">=1.0.0"
nodeenv = ">=0.11.1"
pyyaml = ">=5.1"
toml = "*"
virtualenv = ">=20.0.8"

[[package]]
name = "psutil"
version = "5.9.2"
description = "Cross-platform lib for process and system monitoring in Python."
category = "main"
optional = false
python-versions = ">=2.7, !=3.0.*, !=3.1.*, !=3.2.*, !=3.3.*"

[package.extras]
test = ["enum34", "ipaddress", "mock", "pywin32", "wmi"]

[[package]]
name = "py"
version = "1.11.0"
description = "library with cross-python path, ini-parsing, io, code, log facilities"
category = "dev"
optional = false
python-versions = ">=2.7, !=3.0.*, !=3.1.*, !=3.2.*, !=3.3.*, !=3.4.*"

[[package]]
name = "pyasn1"
version = "0.4.8"
description = "ASN.1 types and codecs"
category = "main"
optional = false
python-versions = "*"

[[package]]
name = "pycares"
version = "4.2.2"
description = "Python interface for c-ares"
category = "main"
optional = false
python-versions = "*"

[package.dependencies]
cffi = ">=1.5.0"

[package.extras]
idna = ["idna (>=2.1)"]

[[package]]
name = "pycparser"
version = "2.21"
description = "C parser in Python"
category = "main"
optional = false
python-versions = ">=2.7, !=3.0.*, !=3.1.*, !=3.2.*, !=3.3.*"

[[package]]
name = "pydantic"
version = "1.10.2"
description = "Data validation and settings management using python type hints"
category = "main"
optional = false
python-versions = ">=3.7"

[package.dependencies]
typing-extensions = ">=4.1.0"

[package.extras]
dotenv = ["python-dotenv (>=0.10.4)"]
email = ["email-validator (>=1.0.3)"]

[[package]]
name = "PyJWT"
version = "2.5.0"
description = "JSON Web Token implementation in Python"
category = "main"
optional = false
python-versions = ">=3.7"

[package.dependencies]
cryptography = {version = ">=3.3.1", optional = true, markers = "extra == \"crypto\""}
types-cryptography = {version = ">=3.3.21", optional = true, markers = "extra == \"crypto\""}

[package.extras]
crypto = ["cryptography (>=3.3.1)", "types-cryptography (>=3.3.21)"]
dev = ["coverage[toml] (==5.0.4)", "cryptography (>=3.3.1)", "pre-commit", "pytest (>=6.0.0,<7.0.0)", "sphinx (>=4.5.0,<5.0.0)", "sphinx-rtd-theme", "types-cryptography (>=3.3.21)", "zope.interface"]
docs = ["sphinx (>=4.5.0,<5.0.0)", "sphinx-rtd-theme", "zope.interface"]
tests = ["coverage[toml] (==5.0.4)", "pytest (>=6.0.0,<7.0.0)"]

[[package]]
name = "pymongo"
version = "3.12.3"
description = "Python driver for MongoDB <http://www.mongodb.org>"
category = "main"
optional = false
python-versions = "*"

[package.extras]
aws = ["pymongo-auth-aws (<2.0.0)"]
encryption = ["pymongocrypt (>=1.1.0,<2.0.0)"]
gssapi = ["pykerberos"]
ocsp = ["certifi", "pyopenssl (>=17.2.0)", "requests (<3.0.0)", "service-identity (>=18.1.0)"]
snappy = ["python-snappy"]
srv = ["dnspython (>=1.16.0,<1.17.0)"]
tls = ["ipaddress"]
zstd = ["zstandard"]

[[package]]
name = "pyparsing"
version = "3.0.9"
description = "pyparsing module - Classes and methods to define and execute parsing grammars"
category = "dev"
optional = false
python-versions = ">=3.6.8"

[package.extras]
diagrams = ["jinja2", "railroad-diagrams"]

[[package]]
name = "pyreadline3"
version = "3.4.1"
description = "A python implementation of GNU readline."
category = "main"
optional = false
python-versions = "*"

[[package]]
name = "pytest"
version = "6.2.5"
description = "pytest: simple powerful testing with Python"
category = "dev"
optional = false
python-versions = ">=3.6"

[package.dependencies]
atomicwrites = {version = ">=1.0", markers = "sys_platform == \"win32\""}
attrs = ">=19.2.0"
colorama = {version = "*", markers = "sys_platform == \"win32\""}
iniconfig = "*"
packaging = "*"
pluggy = ">=0.12,<2.0"
py = ">=1.8.2"
toml = "*"

[package.extras]
testing = ["argcomplete", "hypothesis (>=3.56)", "mock", "nose", "requests", "xmlschema"]

[[package]]
name = "pytest-aiohttp"
version = "0.3.0"
description = "pytest plugin for aiohttp support"
category = "dev"
optional = false
python-versions = "*"

[package.dependencies]
aiohttp = ">=2.3.5"
pytest = "*"

[[package]]
name = "pytest-cov"
version = "2.12.1"
description = "Pytest plugin for measuring coverage."
category = "dev"
optional = false
python-versions = ">=2.7, !=3.0.*, !=3.1.*, !=3.2.*, !=3.3.*, !=3.4.*"

[package.dependencies]
coverage = ">=5.2.1"
pytest = ">=4.6"
toml = "*"

[package.extras]
testing = ["fields", "hunter", "process-tests", "pytest-xdist", "six", "virtualenv"]

[[package]]
name = "pytest-datadir"
version = "1.3.1"
description = "pytest plugin for test data directories and files"
category = "dev"
optional = false
python-versions = ">=2.7, !=3.0.*, !=3.1.*, !=3.2.*, !=3.3.*"

[package.dependencies]
pytest = ">=2.7.0"

[[package]]
name = "pytest-forked"
version = "1.4.0"
description = "run tests in isolated forked subprocesses"
category = "dev"
optional = false
python-versions = ">=3.6"

[package.dependencies]
py = "*"
pytest = ">=3.10"

[[package]]
name = "pytest-mock"
version = "3.10.0"
description = "Thin-wrapper around the mock package for easier use with pytest"
category = "dev"
optional = false
python-versions = ">=3.7"

[package.dependencies]
pytest = ">=5.0"

[package.extras]
dev = ["pre-commit", "pytest-asyncio", "tox"]

[[package]]
name = "pytest-regressions"
version = "2.4.1"
description = "Easy to use fixtures to write regression tests."
category = "dev"
optional = false
python-versions = ">=3.6"

[package.dependencies]
pytest = ">=6.2.0"
pytest-datadir = ">=1.2.0"
pyyaml = "*"

[package.extras]
dataframe = ["numpy", "pandas"]
dev = ["matplotlib", "mypy", "numpy", "pandas", "pillow", "pre-commit", "restructuredtext-lint", "tox"]
image = ["numpy", "pillow"]
num = ["numpy", "pandas"]

[[package]]
name = "pytest-rerunfailures"
version = "10.2"
description = "pytest plugin to re-run tests to eliminate flaky failures"
category = "dev"
optional = false
python-versions = ">= 3.6"

[package.dependencies]
pytest = ">=5.3"
setuptools = ">=40.0"

[[package]]
name = "pytest-xdist"
version = "2.5.0"
description = "pytest xdist plugin for distributed testing and loop-on-failing modes"
category = "dev"
optional = false
python-versions = ">=3.6"

[package.dependencies]
execnet = ">=1.1"
pytest = ">=6.2.0"
pytest-forked = "*"

[package.extras]
psutil = ["psutil (>=3.0)"]
setproctitle = ["setproctitle"]
testing = ["filelock"]

[[package]]
name = "python-dateutil"
version = "2.8.2"
description = "Extensions to the standard Python datetime module"
category = "main"
optional = false
python-versions = "!=3.0.*,!=3.1.*,!=3.2.*,>=2.7"

[package.dependencies]
six = ">=1.5"

[[package]]
name = "python-jose"
version = "3.3.0"
description = "JOSE implementation in Python"
category = "main"
optional = false
python-versions = "*"

[package.dependencies]
cryptography = {version = ">=3.4.0", optional = true, markers = "extra == \"cryptography\""}
ecdsa = "!=0.15"
pyasn1 = "*"
rsa = "*"

[package.extras]
cryptography = ["cryptography (>=3.4.0)"]
pycrypto = ["pyasn1", "pycrypto (>=2.6.0,<2.7.0)"]
pycryptodome = ["pyasn1", "pycryptodome (>=3.3.1,<4.0.0)"]

[[package]]
name = "PyYAML"
version = "5.4.1"
description = "YAML parser and emitter for Python"
category = "main"
optional = false
python-versions = ">=2.7, !=3.0.*, !=3.1.*, !=3.2.*, !=3.3.*, !=3.4.*, !=3.5.*"

[[package]]
name = "requests"
version = "2.28.1"
description = "Python HTTP for Humans."
category = "main"
optional = false
python-versions = ">=3.7, <4"

[package.dependencies]
certifi = ">=2017.4.17"
charset-normalizer = ">=2,<3"
idna = ">=2.5,<4"
urllib3 = ">=1.21.1,<1.27"

[package.extras]
socks = ["PySocks (>=1.5.6,!=1.5.7)"]
use_chardet_on_py3 = ["chardet (>=3.0.2,<6)"]

[[package]]
name = "rsa"
version = "4.9"
description = "Pure-Python RSA implementation"
category = "main"
optional = false
python-versions = ">=3.6,<4"

[package.dependencies]
pyasn1 = ">=0.1.3"

[[package]]
name = "semver"
version = "2.13.0"
description = "Python helper for Semantic Versioning (http://semver.org/)"
category = "main"
optional = false
python-versions = ">=2.7, !=3.0.*, !=3.1.*, !=3.2.*, !=3.3.*"

[[package]]
name = "sentry-sdk"
version = "1.9.10"
description = "Python client for Sentry (https://sentry.io)"
category = "main"
optional = false
python-versions = "*"

[package.dependencies]
certifi = "*"
urllib3 = {version = ">=1.26.11", markers = "python_version >= \"3.6\""}

[package.extras]
aiohttp = ["aiohttp (>=3.5)"]
beam = ["apache-beam (>=2.12)"]
bottle = ["bottle (>=0.12.13)"]
celery = ["celery (>=3)"]
chalice = ["chalice (>=1.16.0)"]
django = ["django (>=1.8)"]
falcon = ["falcon (>=1.4)"]
fastapi = ["fastapi (>=0.79.0)"]
flask = ["blinker (>=1.1)", "flask (>=0.11)"]
httpx = ["httpx (>=0.16.0)"]
pure_eval = ["asttokens", "executing", "pure-eval"]
pyspark = ["pyspark (>=2.4.4)"]
quart = ["blinker (>=1.1)", "quart (>=0.16.1)"]
rq = ["rq (>=0.6)"]
sanic = ["sanic (>=0.8)"]
sqlalchemy = ["sqlalchemy (>=1.2)"]
starlette = ["starlette (>=0.19.1)"]
tornado = ["tornado (>=5)"]

[[package]]
name = "setuptools"
version = "65.4.1"
description = "Easily download, build, install, upgrade, and uninstall Python packages"
category = "main"
optional = false
python-versions = ">=3.7"

[package.extras]
docs = ["furo", "jaraco.packaging (>=9)", "jaraco.tidelift (>=1.4)", "pygments-github-lexers (==0.0.5)", "rst.linker (>=1.9)", "sphinx (>=3.5)", "sphinx-favicon", "sphinx-hoverxref (<2)", "sphinx-inline-tabs", "sphinx-notfound-page (==0.8.3)", "sphinx-reredirects", "sphinxcontrib-towncrier"]
testing = ["build[virtualenv]", "filelock (>=3.4.0)", "flake8 (<5)", "flake8-2020", "ini2toml[lite] (>=0.9)", "jaraco.envs (>=2.2)", "jaraco.path (>=3.2.0)", "mock", "pip (>=19.1)", "pip-run (>=8.8)", "pytest (>=6)", "pytest-black (>=0.3.7)", "pytest-checkdocs (>=2.4)", "pytest-cov", "pytest-enabler (>=1.3)", "pytest-flake8", "pytest-mypy (>=0.9.1)", "pytest-perf", "pytest-xdist", "tomli-w (>=1.0.0)", "virtualenv (>=13.0.0)", "wheel"]
testing-integration = ["build[virtualenv]", "filelock (>=3.4.0)", "jaraco.envs (>=2.2)", "jaraco.path (>=3.2.0)", "pytest", "pytest-enabler", "pytest-xdist", "tomli", "virtualenv (>=13.0.0)", "wheel"]

[[package]]
name = "six"
version = "1.16.0"
description = "Python 2 and 3 compatibility utilities"
category = "main"
optional = false
python-versions = ">=2.7, !=3.0.*, !=3.1.*, !=3.2.*"

[[package]]
name = "SQLAlchemy"
version = "1.4.41"
description = "Database Abstraction Library"
category = "main"
optional = false
python-versions = "!=3.0.*,!=3.1.*,!=3.2.*,!=3.3.*,!=3.4.*,!=3.5.*,>=2.7"

[package.dependencies]
greenlet = {version = "!=0.4.17", markers = "python_version >= \"3\" and (platform_machine == \"aarch64\" or platform_machine == \"ppc64le\" or platform_machine == \"x86_64\" or platform_machine == \"amd64\" or platform_machine == \"AMD64\" or platform_machine == \"win32\" or platform_machine == \"WIN32\")"}

[package.extras]
aiomysql = ["aiomysql", "greenlet (!=0.4.17)"]
aiosqlite = ["aiosqlite", "greenlet (!=0.4.17)", "typing_extensions (!=3.10.0.1)"]
asyncio = ["greenlet (!=0.4.17)"]
asyncmy = ["asyncmy (>=0.2.3,!=0.2.4)", "greenlet (!=0.4.17)"]
mariadb_connector = ["mariadb (>=1.0.1,!=1.1.2)"]
mssql = ["pyodbc"]
mssql_pymssql = ["pymssql"]
mssql_pyodbc = ["pyodbc"]
mypy = ["mypy (>=0.910)", "sqlalchemy2-stubs"]
mysql = ["mysqlclient (>=1.4.0)", "mysqlclient (>=1.4.0,<2)"]
mysql_connector = ["mysql-connector-python"]
oracle = ["cx_oracle (>=7)", "cx_oracle (>=7,<8)"]
postgresql = ["psycopg2 (>=2.7)"]
postgresql_asyncpg = ["asyncpg", "greenlet (!=0.4.17)"]
postgresql_pg8000 = ["pg8000 (>=1.16.6,!=1.29.0)"]
postgresql_psycopg2binary = ["psycopg2-binary"]
postgresql_psycopg2cffi = ["psycopg2cffi"]
pymysql = ["pymysql", "pymysql (<1)"]
sqlcipher = ["sqlcipher3_binary"]

[[package]]
name = "swagger-ui-bundle"
version = "0.0.9"
description = "swagger_ui_bundle - swagger-ui files in a pip package"
category = "main"
optional = false
python-versions = "*"

[package.dependencies]
Jinja2 = ">=2.0"

[[package]]
name = "syrupy"
version = "1.7.4"
description = "PyTest Snapshot Test Utility"
category = "dev"
optional = false
python-versions = ">=3.6,<4"

[package.dependencies]
attrs = ">=18.2.0,<22.0.0"
colored = ">=1.3.92,<2.0.0"
pytest = ">=5.1.0,<8.0.0"

[[package]]
name = "text-unidecode"
version = "1.3"
description = "The most basic Text::Unidecode port"
category = "main"
optional = false
python-versions = "*"

[[package]]
name = "toml"
version = "0.10.2"
description = "Python Library for Tom's Obvious, Minimal Language"
category = "dev"
optional = false
python-versions = ">=2.6, !=3.0.*, !=3.1.*, !=3.2.*"

[[package]]
name = "tomli"
version = "1.2.3"
description = "A lil' TOML parser"
category = "dev"
optional = false
python-versions = ">=3.6"

[[package]]
name = "types-cryptography"
version = "3.3.23"
description = "Typing stubs for cryptography"
category = "main"
optional = false
python-versions = "*"

[[package]]
name = "typing-extensions"
version = "4.4.0"
description = "Backported and Experimental Type Hints for Python 3.7+"
category = "main"
optional = false
python-versions = ">=3.7"

[[package]]
name = "urllib3"
version = "1.26.12"
description = "HTTP library with thread-safe connection pooling, file post, and more."
category = "main"
optional = false
python-versions = ">=2.7, !=3.0.*, !=3.1.*, !=3.2.*, !=3.3.*, !=3.4.*, !=3.5.*, <4"

[package.extras]
brotli = ["brotli (>=1.0.9)", "brotlicffi (>=0.8.0)", "brotlipy (>=0.6.0)"]
secure = ["certifi", "cryptography (>=1.3.4)", "idna (>=2.0.0)", "ipaddress", "pyOpenSSL (>=0.14)", "urllib3-secure-extra"]
socks = ["PySocks (>=1.5.6,!=1.5.7,<2.0)"]

[[package]]
name = "uvloop"
version = "0.16.0"
description = "Fast implementation of asyncio event loop on top of libuv"
category = "main"
optional = false
python-versions = ">=3.7"

[package.extras]
dev = ["Cython (>=0.29.24,<0.30.0)", "Sphinx (>=4.1.2,<4.2.0)", "aiohttp", "flake8 (>=3.9.2,<3.10.0)", "mypy (>=0.800)", "psutil", "pyOpenSSL (>=19.0.0,<19.1.0)", "pycodestyle (>=2.7.0,<2.8.0)", "pytest (>=3.6.0)", "sphinx-rtd-theme (>=0.5.2,<0.6.0)", "sphinxcontrib-asyncio (>=0.3.0,<0.4.0)"]
docs = ["Sphinx (>=4.1.2,<4.2.0)", "sphinx-rtd-theme (>=0.5.2,<0.6.0)", "sphinxcontrib-asyncio (>=0.3.0,<0.4.0)"]
test = ["aiohttp", "flake8 (>=3.9.2,<3.10.0)", "mypy (>=0.800)", "psutil", "pyOpenSSL (>=19.0.0,<19.1.0)", "pycodestyle (>=2.7.0,<2.8.0)"]

[[package]]
name = "virtool-core"
<<<<<<< HEAD
version = "2.33.6"
=======
version = "2.35.0"
>>>>>>> c0c842ba
description = "Core utilities for Virtool."
category = "main"
optional = false
python-versions = ">=3.8,<4.0"

[package.dependencies]
aiofiles = "0.7.0"
aioredis = ">=1.3.0,<2.0.0"
arrow = ">=1.2.2,<2.0.0"
coloredlogs = ">=15.0.1,<16.0.0"
dictdiffer = "0.8.1"
email-validator = ">=1.2.1,<2.0.0"
motor = ">=2.4.0,<3.0.0"
psutil = ">=5.8.0,<6.0.0"
pydantic = ">=1.8.2,<2.0.0"

[[package]]
name = "virtualenv"
version = "20.16.5"
description = "Virtual Python Environment builder"
category = "dev"
optional = false
python-versions = ">=3.6"

[package.dependencies]
distlib = ">=0.3.5,<1"
filelock = ">=3.4.1,<4"
platformdirs = ">=2.4,<3"

[package.extras]
docs = ["proselint (>=0.13)", "sphinx (>=5.1.1)", "sphinx-argparse (>=0.3.1)", "sphinx-rtd-theme (>=1)", "towncrier (>=21.9)"]
testing = ["coverage (>=6.2)", "coverage-enable-subprocess (>=1)", "flaky (>=3.7)", "packaging (>=21.3)", "pytest (>=7.0.1)", "pytest-env (>=0.6.2)", "pytest-freezegun (>=0.4.2)", "pytest-mock (>=3.6.1)", "pytest-randomly (>=3.10.3)", "pytest-timeout (>=2.1)"]

[[package]]
name = "visvalingamwyatt"
version = "0.1.4"
description = "Simplify geometries with the Visvalingam-Wyatt algorithm"
category = "main"
optional = false
python-versions = "*"

[package.dependencies]
numpy = ">=1.8,<2"

[package.extras]
cli = ["Fiona (>=1.6.2,<2)"]

[[package]]
name = "yarl"
version = "1.8.1"
description = "Yet another URL library"
category = "main"
optional = false
python-versions = ">=3.7"

[package.dependencies]
idna = ">=2.0"
multidict = ">=4.0"

[metadata]
lock-version = "1.1"
python-versions = "~3.8"
content-hash = "930b0d83b83ad96fb5d1e9199c875fdf187847e50663cb3fe19036cc73b0564e"

[metadata.files]
aiodns = [
    {file = "aiodns-3.0.0-py3-none-any.whl", hash = "sha256:2b19bc5f97e5c936638d28e665923c093d8af2bf3aa88d35c43417fa25d136a2"},
    {file = "aiodns-3.0.0.tar.gz", hash = "sha256:946bdfabe743fceeeb093c8a010f5d1645f708a241be849e17edfb0e49e08cd6"},
]
aiofiles = [
    {file = "aiofiles-0.7.0-py3-none-any.whl", hash = "sha256:c67a6823b5f23fcab0a2595a289cec7d8c863ffcb4322fb8cd6b90400aedfdbc"},
    {file = "aiofiles-0.7.0.tar.gz", hash = "sha256:a1c4fc9b2ff81568c83e21392a82f344ea9d23da906e4f6a52662764545e19d4"},
]
aiohttp = [
    {file = "aiohttp-3.8.3-cp310-cp310-macosx_10_9_universal2.whl", hash = "sha256:ba71c9b4dcbb16212f334126cc3d8beb6af377f6703d9dc2d9fb3874fd667ee9"},
    {file = "aiohttp-3.8.3-cp310-cp310-macosx_10_9_x86_64.whl", hash = "sha256:d24b8bb40d5c61ef2d9b6a8f4528c2f17f1c5d2d31fed62ec860f6006142e83e"},
    {file = "aiohttp-3.8.3-cp310-cp310-macosx_11_0_arm64.whl", hash = "sha256:f88df3a83cf9df566f171adba39d5bd52814ac0b94778d2448652fc77f9eb491"},
    {file = "aiohttp-3.8.3-cp310-cp310-manylinux_2_17_aarch64.manylinux2014_aarch64.whl", hash = "sha256:b97decbb3372d4b69e4d4c8117f44632551c692bb1361b356a02b97b69e18a62"},
    {file = "aiohttp-3.8.3-cp310-cp310-manylinux_2_17_ppc64le.manylinux2014_ppc64le.whl", hash = "sha256:309aa21c1d54b8ef0723181d430347d7452daaff93e8e2363db8e75c72c2fb2d"},
    {file = "aiohttp-3.8.3-cp310-cp310-manylinux_2_17_s390x.manylinux2014_s390x.whl", hash = "sha256:ad5383a67514e8e76906a06741febd9126fc7c7ff0f599d6fcce3e82b80d026f"},
    {file = "aiohttp-3.8.3-cp310-cp310-manylinux_2_17_x86_64.manylinux2014_x86_64.whl", hash = "sha256:20acae4f268317bb975671e375493dbdbc67cddb5f6c71eebdb85b34444ac46b"},
    {file = "aiohttp-3.8.3-cp310-cp310-manylinux_2_5_i686.manylinux1_i686.manylinux_2_17_i686.manylinux2014_i686.whl", hash = "sha256:05a3c31c6d7cd08c149e50dc7aa2568317f5844acd745621983380597f027a18"},
    {file = "aiohttp-3.8.3-cp310-cp310-musllinux_1_1_aarch64.whl", hash = "sha256:d6f76310355e9fae637c3162936e9504b4767d5c52ca268331e2756e54fd4ca5"},
    {file = "aiohttp-3.8.3-cp310-cp310-musllinux_1_1_i686.whl", hash = "sha256:256deb4b29fe5e47893fa32e1de2d73c3afe7407738bd3c63829874661d4822d"},
    {file = "aiohttp-3.8.3-cp310-cp310-musllinux_1_1_ppc64le.whl", hash = "sha256:5c59fcd80b9049b49acd29bd3598cada4afc8d8d69bd4160cd613246912535d7"},
    {file = "aiohttp-3.8.3-cp310-cp310-musllinux_1_1_s390x.whl", hash = "sha256:059a91e88f2c00fe40aed9031b3606c3f311414f86a90d696dd982e7aec48142"},
    {file = "aiohttp-3.8.3-cp310-cp310-musllinux_1_1_x86_64.whl", hash = "sha256:2feebbb6074cdbd1ac276dbd737b40e890a1361b3cc30b74ac2f5e24aab41f7b"},
    {file = "aiohttp-3.8.3-cp310-cp310-win32.whl", hash = "sha256:5bf651afd22d5f0c4be16cf39d0482ea494f5c88f03e75e5fef3a85177fecdeb"},
    {file = "aiohttp-3.8.3-cp310-cp310-win_amd64.whl", hash = "sha256:653acc3880459f82a65e27bd6526e47ddf19e643457d36a2250b85b41a564715"},
    {file = "aiohttp-3.8.3-cp311-cp311-macosx_10_9_universal2.whl", hash = "sha256:86fc24e58ecb32aee09f864cb11bb91bc4c1086615001647dbfc4dc8c32f4008"},
    {file = "aiohttp-3.8.3-cp311-cp311-macosx_10_9_x86_64.whl", hash = "sha256:75e14eac916f024305db517e00a9252714fce0abcb10ad327fb6dcdc0d060f1d"},
    {file = "aiohttp-3.8.3-cp311-cp311-macosx_11_0_arm64.whl", hash = "sha256:d1fde0f44029e02d02d3993ad55ce93ead9bb9b15c6b7ccd580f90bd7e3de476"},
    {file = "aiohttp-3.8.3-cp311-cp311-manylinux_2_17_aarch64.manylinux2014_aarch64.whl", hash = "sha256:4ab94426ddb1ecc6a0b601d832d5d9d421820989b8caa929114811369673235c"},
    {file = "aiohttp-3.8.3-cp311-cp311-manylinux_2_17_ppc64le.manylinux2014_ppc64le.whl", hash = "sha256:89d2e02167fa95172c017732ed7725bc8523c598757f08d13c5acca308e1a061"},
    {file = "aiohttp-3.8.3-cp311-cp311-manylinux_2_17_s390x.manylinux2014_s390x.whl", hash = "sha256:02f9a2c72fc95d59b881cf38a4b2be9381b9527f9d328771e90f72ac76f31ad8"},
    {file = "aiohttp-3.8.3-cp311-cp311-manylinux_2_17_x86_64.manylinux2014_x86_64.whl", hash = "sha256:9c7149272fb5834fc186328e2c1fa01dda3e1fa940ce18fded6d412e8f2cf76d"},
    {file = "aiohttp-3.8.3-cp311-cp311-manylinux_2_5_i686.manylinux1_i686.manylinux_2_17_i686.manylinux2014_i686.whl", hash = "sha256:512bd5ab136b8dc0ffe3fdf2dfb0c4b4f49c8577f6cae55dca862cd37a4564e2"},
    {file = "aiohttp-3.8.3-cp311-cp311-musllinux_1_1_aarch64.whl", hash = "sha256:7018ecc5fe97027214556afbc7c502fbd718d0740e87eb1217b17efd05b3d276"},
    {file = "aiohttp-3.8.3-cp311-cp311-musllinux_1_1_i686.whl", hash = "sha256:88c70ed9da9963d5496d38320160e8eb7e5f1886f9290475a881db12f351ab5d"},
    {file = "aiohttp-3.8.3-cp311-cp311-musllinux_1_1_ppc64le.whl", hash = "sha256:da22885266bbfb3f78218dc40205fed2671909fbd0720aedba39b4515c038091"},
    {file = "aiohttp-3.8.3-cp311-cp311-musllinux_1_1_s390x.whl", hash = "sha256:e65bc19919c910127c06759a63747ebe14f386cda573d95bcc62b427ca1afc73"},
    {file = "aiohttp-3.8.3-cp311-cp311-musllinux_1_1_x86_64.whl", hash = "sha256:08c78317e950e0762c2983f4dd58dc5e6c9ff75c8a0efeae299d363d439c8e34"},
    {file = "aiohttp-3.8.3-cp311-cp311-win32.whl", hash = "sha256:45d88b016c849d74ebc6f2b6e8bc17cabf26e7e40c0661ddd8fae4c00f015697"},
    {file = "aiohttp-3.8.3-cp311-cp311-win_amd64.whl", hash = "sha256:96372fc29471646b9b106ee918c8eeb4cca423fcbf9a34daa1b93767a88a2290"},
    {file = "aiohttp-3.8.3-cp36-cp36m-macosx_10_9_x86_64.whl", hash = "sha256:c971bf3786b5fad82ce5ad570dc6ee420f5b12527157929e830f51c55dc8af77"},
    {file = "aiohttp-3.8.3-cp36-cp36m-manylinux_2_17_aarch64.manylinux2014_aarch64.whl", hash = "sha256:ff25f48fc8e623d95eca0670b8cc1469a83783c924a602e0fbd47363bb54aaca"},
    {file = "aiohttp-3.8.3-cp36-cp36m-manylinux_2_17_ppc64le.manylinux2014_ppc64le.whl", hash = "sha256:e381581b37db1db7597b62a2e6b8b57c3deec95d93b6d6407c5b61ddc98aca6d"},
    {file = "aiohttp-3.8.3-cp36-cp36m-manylinux_2_17_s390x.manylinux2014_s390x.whl", hash = "sha256:db19d60d846283ee275d0416e2a23493f4e6b6028825b51290ac05afc87a6f97"},
    {file = "aiohttp-3.8.3-cp36-cp36m-manylinux_2_17_x86_64.manylinux2014_x86_64.whl", hash = "sha256:25892c92bee6d9449ffac82c2fe257f3a6f297792cdb18ad784737d61e7a9a85"},
    {file = "aiohttp-3.8.3-cp36-cp36m-manylinux_2_5_i686.manylinux1_i686.manylinux_2_17_i686.manylinux2014_i686.whl", hash = "sha256:398701865e7a9565d49189f6c90868efaca21be65c725fc87fc305906be915da"},
    {file = "aiohttp-3.8.3-cp36-cp36m-musllinux_1_1_aarch64.whl", hash = "sha256:4a4fbc769ea9b6bd97f4ad0b430a6807f92f0e5eb020f1e42ece59f3ecfc4585"},
    {file = "aiohttp-3.8.3-cp36-cp36m-musllinux_1_1_i686.whl", hash = "sha256:b29bfd650ed8e148f9c515474a6ef0ba1090b7a8faeee26b74a8ff3b33617502"},
    {file = "aiohttp-3.8.3-cp36-cp36m-musllinux_1_1_ppc64le.whl", hash = "sha256:1e56b9cafcd6531bab5d9b2e890bb4937f4165109fe98e2b98ef0dcfcb06ee9d"},
    {file = "aiohttp-3.8.3-cp36-cp36m-musllinux_1_1_s390x.whl", hash = "sha256:ec40170327d4a404b0d91855d41bfe1fe4b699222b2b93e3d833a27330a87a6d"},
    {file = "aiohttp-3.8.3-cp36-cp36m-musllinux_1_1_x86_64.whl", hash = "sha256:2df5f139233060578d8c2c975128fb231a89ca0a462b35d4b5fcf7c501ebdbe1"},
    {file = "aiohttp-3.8.3-cp36-cp36m-win32.whl", hash = "sha256:f973157ffeab5459eefe7b97a804987876dd0a55570b8fa56b4e1954bf11329b"},
    {file = "aiohttp-3.8.3-cp36-cp36m-win_amd64.whl", hash = "sha256:437399385f2abcd634865705bdc180c8314124b98299d54fe1d4c8990f2f9494"},
    {file = "aiohttp-3.8.3-cp37-cp37m-macosx_10_9_x86_64.whl", hash = "sha256:09e28f572b21642128ef31f4e8372adb6888846f32fecb288c8b0457597ba61a"},
    {file = "aiohttp-3.8.3-cp37-cp37m-manylinux_2_17_aarch64.manylinux2014_aarch64.whl", hash = "sha256:6f3553510abdbec67c043ca85727396ceed1272eef029b050677046d3387be8d"},
    {file = "aiohttp-3.8.3-cp37-cp37m-manylinux_2_17_ppc64le.manylinux2014_ppc64le.whl", hash = "sha256:e168a7560b7c61342ae0412997b069753f27ac4862ec7867eff74f0fe4ea2ad9"},
    {file = "aiohttp-3.8.3-cp37-cp37m-manylinux_2_17_s390x.manylinux2014_s390x.whl", hash = "sha256:db4c979b0b3e0fa7e9e69ecd11b2b3174c6963cebadeecfb7ad24532ffcdd11a"},
    {file = "aiohttp-3.8.3-cp37-cp37m-manylinux_2_17_x86_64.manylinux2014_x86_64.whl", hash = "sha256:e164e0a98e92d06da343d17d4e9c4da4654f4a4588a20d6c73548a29f176abe2"},
    {file = "aiohttp-3.8.3-cp37-cp37m-manylinux_2_5_i686.manylinux1_i686.manylinux_2_17_i686.manylinux2014_i686.whl", hash = "sha256:e8a78079d9a39ca9ca99a8b0ac2fdc0c4d25fc80c8a8a82e5c8211509c523363"},
    {file = "aiohttp-3.8.3-cp37-cp37m-musllinux_1_1_aarch64.whl", hash = "sha256:21b30885a63c3f4ff5b77a5d6caf008b037cb521a5f33eab445dc566f6d092cc"},
    {file = "aiohttp-3.8.3-cp37-cp37m-musllinux_1_1_i686.whl", hash = "sha256:4b0f30372cef3fdc262f33d06e7b411cd59058ce9174ef159ad938c4a34a89da"},
    {file = "aiohttp-3.8.3-cp37-cp37m-musllinux_1_1_ppc64le.whl", hash = "sha256:8135fa153a20d82ffb64f70a1b5c2738684afa197839b34cc3e3c72fa88d302c"},
    {file = "aiohttp-3.8.3-cp37-cp37m-musllinux_1_1_s390x.whl", hash = "sha256:ad61a9639792fd790523ba072c0555cd6be5a0baf03a49a5dd8cfcf20d56df48"},
    {file = "aiohttp-3.8.3-cp37-cp37m-musllinux_1_1_x86_64.whl", hash = "sha256:978b046ca728073070e9abc074b6299ebf3501e8dee5e26efacb13cec2b2dea0"},
    {file = "aiohttp-3.8.3-cp37-cp37m-win32.whl", hash = "sha256:0d2c6d8c6872df4a6ec37d2ede71eff62395b9e337b4e18efd2177de883a5033"},
    {file = "aiohttp-3.8.3-cp37-cp37m-win_amd64.whl", hash = "sha256:21d69797eb951f155026651f7e9362877334508d39c2fc37bd04ff55b2007091"},
    {file = "aiohttp-3.8.3-cp38-cp38-macosx_10_9_universal2.whl", hash = "sha256:2ca9af5f8f5812d475c5259393f52d712f6d5f0d7fdad9acdb1107dd9e3cb7eb"},
    {file = "aiohttp-3.8.3-cp38-cp38-macosx_10_9_x86_64.whl", hash = "sha256:1d90043c1882067f1bd26196d5d2db9aa6d268def3293ed5fb317e13c9413ea4"},
    {file = "aiohttp-3.8.3-cp38-cp38-macosx_11_0_arm64.whl", hash = "sha256:d737fc67b9a970f3234754974531dc9afeea11c70791dcb7db53b0cf81b79784"},
    {file = "aiohttp-3.8.3-cp38-cp38-manylinux_2_17_aarch64.manylinux2014_aarch64.whl", hash = "sha256:ebf909ea0a3fc9596e40d55d8000702a85e27fd578ff41a5500f68f20fd32e6c"},
    {file = "aiohttp-3.8.3-cp38-cp38-manylinux_2_17_ppc64le.manylinux2014_ppc64le.whl", hash = "sha256:5835f258ca9f7c455493a57ee707b76d2d9634d84d5d7f62e77be984ea80b849"},
    {file = "aiohttp-3.8.3-cp38-cp38-manylinux_2_17_s390x.manylinux2014_s390x.whl", hash = "sha256:da37dcfbf4b7f45d80ee386a5f81122501ec75672f475da34784196690762f4b"},
    {file = "aiohttp-3.8.3-cp38-cp38-manylinux_2_17_x86_64.manylinux2014_x86_64.whl", hash = "sha256:87f44875f2804bc0511a69ce44a9595d5944837a62caecc8490bbdb0e18b1342"},
    {file = "aiohttp-3.8.3-cp38-cp38-manylinux_2_5_i686.manylinux1_i686.manylinux_2_17_i686.manylinux2014_i686.whl", hash = "sha256:527b3b87b24844ea7865284aabfab08eb0faf599b385b03c2aa91fc6edd6e4b6"},
    {file = "aiohttp-3.8.3-cp38-cp38-musllinux_1_1_aarch64.whl", hash = "sha256:d5ba88df9aa5e2f806650fcbeedbe4f6e8736e92fc0e73b0400538fd25a4dd96"},
    {file = "aiohttp-3.8.3-cp38-cp38-musllinux_1_1_i686.whl", hash = "sha256:e7b8813be97cab8cb52b1375f41f8e6804f6507fe4660152e8ca5c48f0436017"},
    {file = "aiohttp-3.8.3-cp38-cp38-musllinux_1_1_ppc64le.whl", hash = "sha256:2dea10edfa1a54098703cb7acaa665c07b4e7568472a47f4e64e6319d3821ccf"},
    {file = "aiohttp-3.8.3-cp38-cp38-musllinux_1_1_s390x.whl", hash = "sha256:713d22cd9643ba9025d33c4af43943c7a1eb8547729228de18d3e02e278472b6"},
    {file = "aiohttp-3.8.3-cp38-cp38-musllinux_1_1_x86_64.whl", hash = "sha256:2d252771fc85e0cf8da0b823157962d70639e63cb9b578b1dec9868dd1f4f937"},
    {file = "aiohttp-3.8.3-cp38-cp38-win32.whl", hash = "sha256:66bd5f950344fb2b3dbdd421aaa4e84f4411a1a13fca3aeb2bcbe667f80c9f76"},
    {file = "aiohttp-3.8.3-cp38-cp38-win_amd64.whl", hash = "sha256:84b14f36e85295fe69c6b9789b51a0903b774046d5f7df538176516c3e422446"},
    {file = "aiohttp-3.8.3-cp39-cp39-macosx_10_9_universal2.whl", hash = "sha256:16c121ba0b1ec2b44b73e3a8a171c4f999b33929cd2397124a8c7fcfc8cd9e06"},
    {file = "aiohttp-3.8.3-cp39-cp39-macosx_10_9_x86_64.whl", hash = "sha256:8d6aaa4e7155afaf994d7924eb290abbe81a6905b303d8cb61310a2aba1c68ba"},
    {file = "aiohttp-3.8.3-cp39-cp39-macosx_11_0_arm64.whl", hash = "sha256:43046a319664a04b146f81b40e1545d4c8ac7b7dd04c47e40bf09f65f2437346"},
    {file = "aiohttp-3.8.3-cp39-cp39-manylinux_2_17_aarch64.manylinux2014_aarch64.whl", hash = "sha256:599418aaaf88a6d02a8c515e656f6faf3d10618d3dd95866eb4436520096c84b"},
    {file = "aiohttp-3.8.3-cp39-cp39-manylinux_2_17_ppc64le.manylinux2014_ppc64le.whl", hash = "sha256:92a2964319d359f494f16011e23434f6f8ef0434acd3cf154a6b7bec511e2fb7"},
    {file = "aiohttp-3.8.3-cp39-cp39-manylinux_2_17_s390x.manylinux2014_s390x.whl", hash = "sha256:73a4131962e6d91109bca6536416aa067cf6c4efb871975df734f8d2fd821b37"},
    {file = "aiohttp-3.8.3-cp39-cp39-manylinux_2_17_x86_64.manylinux2014_x86_64.whl", hash = "sha256:598adde339d2cf7d67beaccda3f2ce7c57b3b412702f29c946708f69cf8222aa"},
    {file = "aiohttp-3.8.3-cp39-cp39-manylinux_2_5_i686.manylinux1_i686.manylinux_2_17_i686.manylinux2014_i686.whl", hash = "sha256:75880ed07be39beff1881d81e4a907cafb802f306efd6d2d15f2b3c69935f6fb"},
    {file = "aiohttp-3.8.3-cp39-cp39-musllinux_1_1_aarch64.whl", hash = "sha256:a0239da9fbafd9ff82fd67c16704a7d1bccf0d107a300e790587ad05547681c8"},
    {file = "aiohttp-3.8.3-cp39-cp39-musllinux_1_1_i686.whl", hash = "sha256:4e3a23ec214e95c9fe85a58470b660efe6534b83e6cbe38b3ed52b053d7cb6ad"},
    {file = "aiohttp-3.8.3-cp39-cp39-musllinux_1_1_ppc64le.whl", hash = "sha256:47841407cc89a4b80b0c52276f3cc8138bbbfba4b179ee3acbd7d77ae33f7ac4"},
    {file = "aiohttp-3.8.3-cp39-cp39-musllinux_1_1_s390x.whl", hash = "sha256:54d107c89a3ebcd13228278d68f1436d3f33f2dd2af5415e3feaeb1156e1a62c"},
    {file = "aiohttp-3.8.3-cp39-cp39-musllinux_1_1_x86_64.whl", hash = "sha256:c37c5cce780349d4d51739ae682dec63573847a2a8dcb44381b174c3d9c8d403"},
    {file = "aiohttp-3.8.3-cp39-cp39-win32.whl", hash = "sha256:f178d2aadf0166be4df834c4953da2d7eef24719e8aec9a65289483eeea9d618"},
    {file = "aiohttp-3.8.3-cp39-cp39-win_amd64.whl", hash = "sha256:88e5be56c231981428f4f506c68b6a46fa25c4123a2e86d156c58a8369d31ab7"},
    {file = "aiohttp-3.8.3.tar.gz", hash = "sha256:3828fb41b7203176b82fe5d699e0d845435f2374750a44b480ea6b930f6be269"},
]
aiohttp-pydantic = [
    {file = "aiohttp_pydantic-1.12.2-py3-none-any.whl", hash = "sha256:49d6bd41880b02ece91c6e59108cdca0d503dbb2f8e04efbe638bd4f02b40aed"},
]
aiojobs = [
    {file = "aiojobs-1.0.0-py3-none-any.whl", hash = "sha256:86bd70777df7c8140be9bc597181d4db0d88a6449f4e4578169f98b6df24e805"},
    {file = "aiojobs-1.0.0.tar.gz", hash = "sha256:5097580bb73d838e3f80e49d6a81d8e5f1dfc22fc6e75a44383cb2164daea8ea"},
]
aioredis = [
    {file = "aioredis-1.3.1-py3-none-any.whl", hash = "sha256:b61808d7e97b7cd5a92ed574937a079c9387fdadd22bfbfa7ad2fd319ecc26e3"},
    {file = "aioredis-1.3.1.tar.gz", hash = "sha256:15f8af30b044c771aee6787e5ec24694c048184c7b9e54c3b60c750a4b93273a"},
]
aiosignal = [
    {file = "aiosignal-1.2.0-py3-none-any.whl", hash = "sha256:26e62109036cd181df6e6ad646f91f0dcfd05fe16d0cb924138ff2ab75d64e3a"},
    {file = "aiosignal-1.2.0.tar.gz", hash = "sha256:78ed67db6c7b7ced4f98e495e572106d5c432a93e1ddd1bf475e1dc05f5b7df2"},
]
arrow = [
    {file = "arrow-1.2.3-py3-none-any.whl", hash = "sha256:5a49ab92e3b7b71d96cd6bfcc4df14efefc9dfa96ea19045815914a6ab6b1fe2"},
    {file = "arrow-1.2.3.tar.gz", hash = "sha256:3934b30ca1b9f292376d9db15b19446088d12ec58629bc3f0da28fd55fb633a1"},
]
async-timeout = [
    {file = "async-timeout-4.0.2.tar.gz", hash = "sha256:2163e1640ddb52b7a8c80d0a67a08587e5d245cc9c553a74a847056bc2976b15"},
    {file = "async_timeout-4.0.2-py3-none-any.whl", hash = "sha256:8ca1e4fcf50d07413d66d1a5e416e42cfdf5851c981d679a09851a6853383b3c"},
]
asyncpg = [
    {file = "asyncpg-0.26.0-cp310-cp310-macosx_10_9_x86_64.whl", hash = "sha256:2ed3880b3aec8bda90548218fe0914d251d641f798382eda39a17abfc4910af0"},
    {file = "asyncpg-0.26.0-cp310-cp310-manylinux_2_17_x86_64.manylinux2014_x86_64.whl", hash = "sha256:e5bd99ee7a00e87df97b804f178f31086e88c8106aca9703b1d7be5078999e68"},
    {file = "asyncpg-0.26.0-cp310-cp310-musllinux_1_1_x86_64.whl", hash = "sha256:868a71704262834065ca7113d80b1f679609e2df77d837747e3d92150dd5a39b"},
    {file = "asyncpg-0.26.0-cp310-cp310-win32.whl", hash = "sha256:838e4acd72da370ad07243898e886e93d3c0c9413f4444d600ba60a5cc206014"},
    {file = "asyncpg-0.26.0-cp310-cp310-win_amd64.whl", hash = "sha256:a254d09a3a989cc1839ba2c34448b879cdd017b528a0cda142c92fbb6c13d957"},
    {file = "asyncpg-0.26.0-cp36-cp36m-macosx_10_9_x86_64.whl", hash = "sha256:3ecbe8ed3af4c739addbfbd78f7752866cce2c4e9cc3f953556e4960349ae360"},
    {file = "asyncpg-0.26.0-cp36-cp36m-manylinux_2_17_x86_64.manylinux2014_x86_64.whl", hash = "sha256:f3ce7d8c0ab4639bbf872439eba86ef62dd030b245ad0e17c8c675d93d7a6b2d"},
    {file = "asyncpg-0.26.0-cp36-cp36m-musllinux_1_1_x86_64.whl", hash = "sha256:7129bd809990fd119e8b2b9982e80be7712bb6041cd082be3e415e60e5e2e98f"},
    {file = "asyncpg-0.26.0-cp36-cp36m-win32.whl", hash = "sha256:03f44926fa7ff7ccd59e98f05c7e227e9de15332a7da5bbcef3654bf468ee597"},
    {file = "asyncpg-0.26.0-cp36-cp36m-win_amd64.whl", hash = "sha256:b1f7b173af649b85126429e11a628d01a5b75973d2a55d64dba19ad8f0e9f904"},
    {file = "asyncpg-0.26.0-cp37-cp37m-macosx_10_9_x86_64.whl", hash = "sha256:efe056fd22fc6ed5c1ab353b6510808409566daac4e6f105e2043797f17b8dad"},
    {file = "asyncpg-0.26.0-cp37-cp37m-manylinux_2_17_x86_64.manylinux2014_x86_64.whl", hash = "sha256:d96cf93e01df9fb03cef5f62346587805e6c0ca6f654c23b8d35315bdc69af59"},
    {file = "asyncpg-0.26.0-cp37-cp37m-musllinux_1_1_x86_64.whl", hash = "sha256:235205b60d4d014921f7b1cdca0e19669a9a8978f7606b3eb8237ca95f8e716e"},
    {file = "asyncpg-0.26.0-cp37-cp37m-win32.whl", hash = "sha256:0de408626cfc811ef04f372debfcdd5e4ab5aeb358f2ff14d1bdc246ed6272b5"},
    {file = "asyncpg-0.26.0-cp37-cp37m-win_amd64.whl", hash = "sha256:f92d501bf213b16fabad4fbb0061398d2bceae30ddc228e7314c28dcc6641b79"},
    {file = "asyncpg-0.26.0-cp38-cp38-macosx_10_9_x86_64.whl", hash = "sha256:9acb22a7b6bcca0d80982dce3d67f267d43e960544fb5dd934fd3abe20c48014"},
    {file = "asyncpg-0.26.0-cp38-cp38-manylinux_2_17_x86_64.manylinux2014_x86_64.whl", hash = "sha256:e550d8185f2c4725c1e8d3c555fe668b41bd092143012ddcc5343889e1c2a13d"},
    {file = "asyncpg-0.26.0-cp38-cp38-musllinux_1_1_x86_64.whl", hash = "sha256:050e339694f8c5d9aebcf326ca26f6622ef23963a6a3a4f97aeefc743954afd5"},
    {file = "asyncpg-0.26.0-cp38-cp38-win32.whl", hash = "sha256:b0c3f39ebfac06848ba3f1e280cb1fada7cc1229538e3dad3146e8d1f9deb92a"},
    {file = "asyncpg-0.26.0-cp38-cp38-win_amd64.whl", hash = "sha256:49fc7220334cc31d14866a0b77a575d6a5945c0fa3bb67f17304e8b838e2a02b"},
    {file = "asyncpg-0.26.0-cp39-cp39-macosx_10_9_x86_64.whl", hash = "sha256:d156e53b329e187e2dbfca8c28c999210045c45ef22a200b50de9b9e520c2694"},
    {file = "asyncpg-0.26.0-cp39-cp39-manylinux_2_17_x86_64.manylinux2014_x86_64.whl", hash = "sha256:4b4051012ca75defa9a1dc6b78185ca58cdc3a247187eb76a6bcf55dfaa2fad4"},
    {file = "asyncpg-0.26.0-cp39-cp39-musllinux_1_1_x86_64.whl", hash = "sha256:6d60f15a0ac18c54a6ca6507c28599c06e2e87a0901e7b548f15243d71905b18"},
    {file = "asyncpg-0.26.0-cp39-cp39-win32.whl", hash = "sha256:ede1a3a2c377fe12a3930f4b4dd5340e8b32929541d5db027a21816852723438"},
    {file = "asyncpg-0.26.0-cp39-cp39-win_amd64.whl", hash = "sha256:8e1e79f0253cbd51fc43c4d0ce8804e46ee71f6c173fdc75606662ad18756b52"},
    {file = "asyncpg-0.26.0.tar.gz", hash = "sha256:77e684a24fee17ba3e487ca982d0259ed17bae1af68006f4cf284b23ba20ea2c"},
]
atomicwrites = [
    {file = "atomicwrites-1.4.1.tar.gz", hash = "sha256:81b2c9071a49367a7f770170e5eec8cb66567cfbbc8c73d20ce5ca4a8d71cf11"},
]
attrs = [
    {file = "attrs-21.4.0-py2.py3-none-any.whl", hash = "sha256:2d27e3784d7a565d36ab851fe94887c5eccd6a463168875832a1be79c82828b4"},
    {file = "attrs-21.4.0.tar.gz", hash = "sha256:626ba8234211db98e869df76230a137c4c40a12d72445c45d5f5b716f076e2fd"},
]
bcrypt = [
    {file = "bcrypt-3.2.2-cp36-abi3-macosx_10_10_universal2.whl", hash = "sha256:7180d98a96f00b1050e93f5b0f556e658605dd9f524d0b0e68ae7944673f525e"},
    {file = "bcrypt-3.2.2-cp36-abi3-manylinux_2_17_aarch64.manylinux2014_aarch64.manylinux_2_24_aarch64.whl", hash = "sha256:61bae49580dce88095d669226d5076d0b9d927754cedbdf76c6c9f5099ad6f26"},
    {file = "bcrypt-3.2.2-cp36-abi3-manylinux_2_17_aarch64.manylinux2014_aarch64.whl", hash = "sha256:88273d806ab3a50d06bc6a2fc7c87d737dd669b76ad955f449c43095389bc8fb"},
    {file = "bcrypt-3.2.2-cp36-abi3-manylinux_2_17_x86_64.manylinux2014_x86_64.manylinux_2_24_x86_64.whl", hash = "sha256:6d2cb9d969bfca5bc08e45864137276e4c3d3d7de2b162171def3d188bf9d34a"},
    {file = "bcrypt-3.2.2-cp36-abi3-manylinux_2_17_x86_64.manylinux2014_x86_64.whl", hash = "sha256:2b02d6bfc6336d1094276f3f588aa1225a598e27f8e3388f4db9948cb707b521"},
    {file = "bcrypt-3.2.2-cp36-abi3-manylinux_2_5_x86_64.manylinux1_x86_64.manylinux_2_12_x86_64.manylinux2010_x86_64.whl", hash = "sha256:a2c46100e315c3a5b90fdc53e429c006c5f962529bc27e1dfd656292c20ccc40"},
    {file = "bcrypt-3.2.2-cp36-abi3-musllinux_1_1_aarch64.whl", hash = "sha256:7d9ba2e41e330d2af4af6b1b6ec9e6128e91343d0b4afb9282e54e5508f31baa"},
    {file = "bcrypt-3.2.2-cp36-abi3-musllinux_1_1_x86_64.whl", hash = "sha256:cd43303d6b8a165c29ec6756afd169faba9396a9472cdff753fe9f19b96ce2fa"},
    {file = "bcrypt-3.2.2-cp36-abi3-win32.whl", hash = "sha256:4e029cef560967fb0cf4a802bcf4d562d3d6b4b1bf81de5ec1abbe0f1adb027e"},
    {file = "bcrypt-3.2.2-cp36-abi3-win_amd64.whl", hash = "sha256:7ff2069240c6bbe49109fe84ca80508773a904f5a8cb960e02a977f7f519b129"},
    {file = "bcrypt-3.2.2.tar.gz", hash = "sha256:433c410c2177057705da2a9f2cd01dd157493b2a7ac14c8593a16b3dab6b6bfb"},
]
biopython = [
    {file = "biopython-1.79-cp310-cp310-win_amd64.whl", hash = "sha256:9eadfd4300f534cd4fa39613eeee786d2c3d6b981d373c5c46616fa1a97cad10"},
    {file = "biopython-1.79-cp36-cp36m-macosx_10_9_x86_64.whl", hash = "sha256:72a1477cf1701964c7224e506a54fd65d1cc5228da200b634a17992230aa1cbd"},
    {file = "biopython-1.79-cp36-cp36m-manylinux_2_17_aarch64.manylinux2014_aarch64.whl", hash = "sha256:365569543ea58dd07ef205ec351c23b6c1a3200d5d321eb28ceaecd55eb5955e"},
    {file = "biopython-1.79-cp36-cp36m-manylinux_2_5_i686.manylinux1_i686.whl", hash = "sha256:4be31815226052d86d4c2f6a103c40504e34bba3e25cc1b1d687a3203c42fb6e"},
    {file = "biopython-1.79-cp36-cp36m-manylinux_2_5_x86_64.manylinux1_x86_64.whl", hash = "sha256:ceab668be9cbdcddef55ad459f87acd0316ae4a00d32251fea4cf665f5062fda"},
    {file = "biopython-1.79-cp36-cp36m-win32.whl", hash = "sha256:83bfea8a19f9352c47b13965c4b73853e7aeef3c5aed8489895b0679e32c621b"},
    {file = "biopython-1.79-cp36-cp36m-win_amd64.whl", hash = "sha256:98deacc30b8654cfcdcf707d93fa4e3c8717bbda07c3f9f828cf84753d4a1e4d"},
    {file = "biopython-1.79-cp37-cp37m-macosx_10_9_x86_64.whl", hash = "sha256:884a2b99ac7820cb84f70089769a512e3238ee60438b8c934ed519613dc570ce"},
    {file = "biopython-1.79-cp37-cp37m-manylinux_2_17_aarch64.manylinux2014_aarch64.whl", hash = "sha256:51eb467a60c38820ad1e6c3a7d4cb10535606f559646e824cc65c96091d91ff7"},
    {file = "biopython-1.79-cp37-cp37m-manylinux_2_5_i686.manylinux1_i686.whl", hash = "sha256:03ee5c72b3cc3f0675a8c22ce1c45fe99a32a60db18df059df479ae6cf619708"},
    {file = "biopython-1.79-cp37-cp37m-manylinux_2_5_x86_64.manylinux1_x86_64.whl", hash = "sha256:9580978803b582e0612b71673cab289e6bf261a865009cfb9501d65bc726a76e"},
    {file = "biopython-1.79-cp37-cp37m-win32.whl", hash = "sha256:5ae69c5e09769390643aa0f8064517665df6fb99c37433821d6664584d0ecb8c"},
    {file = "biopython-1.79-cp37-cp37m-win_amd64.whl", hash = "sha256:f0a7e1d94a318f74974345fd0987ec389b16988ec484e67218e900b116b932a8"},
    {file = "biopython-1.79-cp38-cp38-macosx_10_9_x86_64.whl", hash = "sha256:aa23a83a220486af6193760d079b36543fe00afcfbd18280ca2fd0b2c1c8dd6d"},
    {file = "biopython-1.79-cp38-cp38-manylinux_2_17_aarch64.manylinux2014_aarch64.whl", hash = "sha256:4b3d4eec2e348c3d97a7fde80ee0f2b8ebeed849d2bd64a616833a9be03b93c8"},
    {file = "biopython-1.79-cp38-cp38-manylinux_2_5_i686.manylinux1_i686.whl", hash = "sha256:947b793e804c59ea45ae46945a57612ad1789ca87af4af0d6a62dcecf3a6246a"},
    {file = "biopython-1.79-cp38-cp38-manylinux_2_5_x86_64.manylinux1_x86_64.whl", hash = "sha256:d9f6ce961e0c380e2a5435f64c96421dbcebeab6a1b41506bd81251feb733c08"},
    {file = "biopython-1.79-cp38-cp38-win32.whl", hash = "sha256:155c5b95857bca7ebd607210cb9d8ea459bb0b86b3ca37ea44ec47c26ede7e9a"},
    {file = "biopython-1.79-cp38-cp38-win_amd64.whl", hash = "sha256:2dbb4388c75b5dfca8ce729e791f465c9c878dbd7ba2ab9a1f9854609d2b5426"},
    {file = "biopython-1.79-cp39-cp39-macosx_10_9_x86_64.whl", hash = "sha256:76988ed3d7383d566db1d7fc69c9cf136c6275813fb749fc6753c340f81f1a8f"},
    {file = "biopython-1.79-cp39-cp39-manylinux_2_17_aarch64.manylinux2014_aarch64.whl", hash = "sha256:e921571b51514a6d35944242d6fef6427c3998acf58940fe1f209ac8a92a6e87"},
    {file = "biopython-1.79-cp39-cp39-manylinux_2_5_i686.manylinux1_i686.whl", hash = "sha256:bf634a56f449a4123e48e538d661948e5ac29fb452acd2962b8cb834b472a9d7"},
    {file = "biopython-1.79-cp39-cp39-manylinux_2_5_x86_64.manylinux1_x86_64.whl", hash = "sha256:ab93d5749b375be3682866b3a606aa2ebd3e6d868079793925bf4fbb0987cf1f"},
    {file = "biopython-1.79-cp39-cp39-win32.whl", hash = "sha256:8f33dafd3c7254fff5e1684b965e45a7c08d9b8e1bf51562b0a521ff9a6f5ea0"},
    {file = "biopython-1.79-cp39-cp39-win_amd64.whl", hash = "sha256:b3ab26f26a1956ef26303386510d84e917e31fcbbc94918c336da0163ef628df"},
    {file = "biopython-1.79.tar.gz", hash = "sha256:edb07eac99d3b8abd7ba56ff4bedec9263f76dfc3c3f450e7d2e2bcdecf8559b"},
]
black = [
    {file = "black-21.12b0-py3-none-any.whl", hash = "sha256:a615e69ae185e08fdd73e4715e260e2479c861b5740057fde6e8b4e3b7dd589f"},
    {file = "black-21.12b0.tar.gz", hash = "sha256:77b80f693a569e2e527958459634f18df9b0ba2625ba4e0c2d5da5be42e6f2b3"},
]
Brotli = [
    {file = "Brotli-1.0.9-cp27-cp27m-macosx_10_9_x86_64.whl", hash = "sha256:268fe94547ba25b58ebc724680609c8ee3e5a843202e9a381f6f9c5e8bdb5c70"},
    {file = "Brotli-1.0.9-cp27-cp27m-manylinux1_i686.whl", hash = "sha256:c2415d9d082152460f2bd4e382a1e85aed233abc92db5a3880da2257dc7daf7b"},
    {file = "Brotli-1.0.9-cp27-cp27m-manylinux1_x86_64.whl", hash = "sha256:5913a1177fc36e30fcf6dc868ce23b0453952c78c04c266d3149b3d39e1410d6"},
    {file = "Brotli-1.0.9-cp27-cp27m-win32.whl", hash = "sha256:afde17ae04d90fbe53afb628f7f2d4ca022797aa093e809de5c3cf276f61bbfa"},
    {file = "Brotli-1.0.9-cp27-cp27mu-manylinux1_i686.whl", hash = "sha256:7cb81373984cc0e4682f31bc3d6be9026006d96eecd07ea49aafb06897746452"},
    {file = "Brotli-1.0.9-cp27-cp27mu-manylinux1_x86_64.whl", hash = "sha256:db844eb158a87ccab83e868a762ea8024ae27337fc7ddcbfcddd157f841fdfe7"},
    {file = "Brotli-1.0.9-cp310-cp310-macosx_10_9_universal2.whl", hash = "sha256:9744a863b489c79a73aba014df554b0e7a0fc44ef3f8a0ef2a52919c7d155031"},
    {file = "Brotli-1.0.9-cp310-cp310-macosx_10_9_x86_64.whl", hash = "sha256:a72661af47119a80d82fa583b554095308d6a4c356b2a554fdc2799bc19f2a43"},
    {file = "Brotli-1.0.9-cp310-cp310-manylinux_2_17_aarch64.manylinux2014_aarch64.whl", hash = "sha256:7ee83d3e3a024a9618e5be64648d6d11c37047ac48adff25f12fa4226cf23d1c"},
    {file = "Brotli-1.0.9-cp310-cp310-manylinux_2_5_i686.manylinux1_i686.manylinux_2_12_i686.manylinux2010_i686.whl", hash = "sha256:19598ecddd8a212aedb1ffa15763dd52a388518c4550e615aed88dc3753c0f0c"},
    {file = "Brotli-1.0.9-cp310-cp310-manylinux_2_5_x86_64.manylinux1_x86_64.manylinux_2_12_x86_64.manylinux2010_x86_64.whl", hash = "sha256:44bb8ff420c1d19d91d79d8c3574b8954288bdff0273bf788954064d260d7ab0"},
    {file = "Brotli-1.0.9-cp310-cp310-musllinux_1_1_aarch64.whl", hash = "sha256:e23281b9a08ec338469268f98f194658abfb13658ee98e2b7f85ee9dd06caa91"},
    {file = "Brotli-1.0.9-cp310-cp310-musllinux_1_1_i686.whl", hash = "sha256:3496fc835370da351d37cada4cf744039616a6db7d13c430035e901443a34daa"},
    {file = "Brotli-1.0.9-cp310-cp310-musllinux_1_1_x86_64.whl", hash = "sha256:b83bb06a0192cccf1eb8d0a28672a1b79c74c3a8a5f2619625aeb6f28b3a82bb"},
    {file = "Brotli-1.0.9-cp310-cp310-win32.whl", hash = "sha256:26d168aac4aaec9a4394221240e8a5436b5634adc3cd1cdf637f6645cecbf181"},
    {file = "Brotli-1.0.9-cp310-cp310-win_amd64.whl", hash = "sha256:622a231b08899c864eb87e85f81c75e7b9ce05b001e59bbfbf43d4a71f5f32b2"},
    {file = "Brotli-1.0.9-cp35-cp35m-macosx_10_6_intel.whl", hash = "sha256:c83aa123d56f2e060644427a882a36b3c12db93727ad7a7b9efd7d7f3e9cc2c4"},
    {file = "Brotli-1.0.9-cp35-cp35m-manylinux1_i686.whl", hash = "sha256:6b2ae9f5f67f89aade1fab0f7fd8f2832501311c363a21579d02defa844d9296"},
    {file = "Brotli-1.0.9-cp35-cp35m-manylinux1_x86_64.whl", hash = "sha256:68715970f16b6e92c574c30747c95cf8cf62804569647386ff032195dc89a430"},
    {file = "Brotli-1.0.9-cp35-cp35m-win32.whl", hash = "sha256:defed7ea5f218a9f2336301e6fd379f55c655bea65ba2476346340a0ce6f74a1"},
    {file = "Brotli-1.0.9-cp35-cp35m-win_amd64.whl", hash = "sha256:88c63a1b55f352b02c6ffd24b15ead9fc0e8bf781dbe070213039324922a2eea"},
    {file = "Brotli-1.0.9-cp36-cp36m-macosx_10_9_x86_64.whl", hash = "sha256:503fa6af7da9f4b5780bb7e4cbe0c639b010f12be85d02c99452825dd0feef3f"},
    {file = "Brotli-1.0.9-cp36-cp36m-manylinux1_i686.whl", hash = "sha256:40d15c79f42e0a2c72892bf407979febd9cf91f36f495ffb333d1d04cebb34e4"},
    {file = "Brotli-1.0.9-cp36-cp36m-manylinux1_x86_64.whl", hash = "sha256:93130612b837103e15ac3f9cbacb4613f9e348b58b3aad53721d92e57f96d46a"},
    {file = "Brotli-1.0.9-cp36-cp36m-manylinux_2_17_aarch64.manylinux2014_aarch64.whl", hash = "sha256:87fdccbb6bb589095f413b1e05734ba492c962b4a45a13ff3408fa44ffe6479b"},
    {file = "Brotli-1.0.9-cp36-cp36m-musllinux_1_1_aarch64.whl", hash = "sha256:6d847b14f7ea89f6ad3c9e3901d1bc4835f6b390a9c71df999b0162d9bb1e20f"},
    {file = "Brotli-1.0.9-cp36-cp36m-musllinux_1_1_i686.whl", hash = "sha256:495ba7e49c2db22b046a53b469bbecea802efce200dffb69b93dd47397edc9b6"},
    {file = "Brotli-1.0.9-cp36-cp36m-musllinux_1_1_x86_64.whl", hash = "sha256:4688c1e42968ba52e57d8670ad2306fe92e0169c6f3af0089be75bbac0c64a3b"},
    {file = "Brotli-1.0.9-cp36-cp36m-win32.whl", hash = "sha256:61a7ee1f13ab913897dac7da44a73c6d44d48a4adff42a5701e3239791c96e14"},
    {file = "Brotli-1.0.9-cp36-cp36m-win_amd64.whl", hash = "sha256:1c48472a6ba3b113452355b9af0a60da5c2ae60477f8feda8346f8fd48e3e87c"},
    {file = "Brotli-1.0.9-cp37-cp37m-macosx_10_9_x86_64.whl", hash = "sha256:3b78a24b5fd13c03ee2b7b86290ed20efdc95da75a3557cc06811764d5ad1126"},
    {file = "Brotli-1.0.9-cp37-cp37m-manylinux1_i686.whl", hash = "sha256:9d12cf2851759b8de8ca5fde36a59c08210a97ffca0eb94c532ce7b17c6a3d1d"},
    {file = "Brotli-1.0.9-cp37-cp37m-manylinux1_x86_64.whl", hash = "sha256:6c772d6c0a79ac0f414a9f8947cc407e119b8598de7621f39cacadae3cf57d12"},
    {file = "Brotli-1.0.9-cp37-cp37m-manylinux_2_17_aarch64.manylinux2014_aarch64.whl", hash = "sha256:29d1d350178e5225397e28ea1b7aca3648fcbab546d20e7475805437bfb0a130"},
    {file = "Brotli-1.0.9-cp37-cp37m-musllinux_1_1_aarch64.whl", hash = "sha256:7bbff90b63328013e1e8cb50650ae0b9bac54ffb4be6104378490193cd60f85a"},
    {file = "Brotli-1.0.9-cp37-cp37m-musllinux_1_1_i686.whl", hash = "sha256:ec1947eabbaf8e0531e8e899fc1d9876c179fc518989461f5d24e2223395a9e3"},
    {file = "Brotli-1.0.9-cp37-cp37m-musllinux_1_1_x86_64.whl", hash = "sha256:12effe280b8ebfd389022aa65114e30407540ccb89b177d3fbc9a4f177c4bd5d"},
    {file = "Brotli-1.0.9-cp37-cp37m-win32.whl", hash = "sha256:f909bbbc433048b499cb9db9e713b5d8d949e8c109a2a548502fb9aa8630f0b1"},
    {file = "Brotli-1.0.9-cp37-cp37m-win_amd64.whl", hash = "sha256:97f715cf371b16ac88b8c19da00029804e20e25f30d80203417255d239f228b5"},
    {file = "Brotli-1.0.9-cp38-cp38-macosx_10_9_universal2.whl", hash = "sha256:e16eb9541f3dd1a3e92b89005e37b1257b157b7256df0e36bd7b33b50be73bcb"},
    {file = "Brotli-1.0.9-cp38-cp38-macosx_10_9_x86_64.whl", hash = "sha256:160c78292e98d21e73a4cc7f76a234390e516afcd982fa17e1422f7c6a9ce9c8"},
    {file = "Brotli-1.0.9-cp38-cp38-manylinux1_i686.whl", hash = "sha256:b663f1e02de5d0573610756398e44c130add0eb9a3fc912a09665332942a2efb"},
    {file = "Brotli-1.0.9-cp38-cp38-manylinux1_x86_64.whl", hash = "sha256:5b6ef7d9f9c38292df3690fe3e302b5b530999fa90014853dcd0d6902fb59f26"},
    {file = "Brotli-1.0.9-cp38-cp38-manylinux_2_17_aarch64.manylinux2014_aarch64.whl", hash = "sha256:8a674ac10e0a87b683f4fa2b6fa41090edfd686a6524bd8dedbd6138b309175c"},
    {file = "Brotli-1.0.9-cp38-cp38-musllinux_1_1_aarch64.whl", hash = "sha256:e2d9e1cbc1b25e22000328702b014227737756f4b5bf5c485ac1d8091ada078b"},
    {file = "Brotli-1.0.9-cp38-cp38-musllinux_1_1_i686.whl", hash = "sha256:b336c5e9cf03c7be40c47b5fd694c43c9f1358a80ba384a21969e0b4e66a9b17"},
    {file = "Brotli-1.0.9-cp38-cp38-musllinux_1_1_x86_64.whl", hash = "sha256:85f7912459c67eaab2fb854ed2bc1cc25772b300545fe7ed2dc03954da638649"},
    {file = "Brotli-1.0.9-cp38-cp38-win32.whl", hash = "sha256:35a3edbe18e876e596553c4007a087f8bcfd538f19bc116917b3c7522fca0429"},
    {file = "Brotli-1.0.9-cp38-cp38-win_amd64.whl", hash = "sha256:269a5743a393c65db46a7bb982644c67ecba4b8d91b392403ad8a861ba6f495f"},
    {file = "Brotli-1.0.9-cp39-cp39-macosx_10_9_universal2.whl", hash = "sha256:2aad0e0baa04517741c9bb5b07586c642302e5fb3e75319cb62087bd0995ab19"},
    {file = "Brotli-1.0.9-cp39-cp39-macosx_10_9_x86_64.whl", hash = "sha256:5cb1e18167792d7d21e21365d7650b72d5081ed476123ff7b8cac7f45189c0c7"},
    {file = "Brotli-1.0.9-cp39-cp39-manylinux1_i686.whl", hash = "sha256:16d528a45c2e1909c2798f27f7bf0a3feec1dc9e50948e738b961618e38b6a7b"},
    {file = "Brotli-1.0.9-cp39-cp39-manylinux1_x86_64.whl", hash = "sha256:56d027eace784738457437df7331965473f2c0da2c70e1a1f6fdbae5402e0389"},
    {file = "Brotli-1.0.9-cp39-cp39-manylinux_2_17_aarch64.manylinux2014_aarch64.whl", hash = "sha256:9bf919756d25e4114ace16a8ce91eb340eb57a08e2c6950c3cebcbe3dff2a5e7"},
    {file = "Brotli-1.0.9-cp39-cp39-musllinux_1_1_aarch64.whl", hash = "sha256:e4c4e92c14a57c9bd4cb4be678c25369bf7a092d55fd0866f759e425b9660806"},
    {file = "Brotli-1.0.9-cp39-cp39-musllinux_1_1_i686.whl", hash = "sha256:e48f4234f2469ed012a98f4b7874e7f7e173c167bed4934912a29e03167cf6b1"},
    {file = "Brotli-1.0.9-cp39-cp39-musllinux_1_1_x86_64.whl", hash = "sha256:9ed4c92a0665002ff8ea852353aeb60d9141eb04109e88928026d3c8a9e5433c"},
    {file = "Brotli-1.0.9-cp39-cp39-win32.whl", hash = "sha256:cfc391f4429ee0a9370aa93d812a52e1fee0f37a81861f4fdd1f4fb28e8547c3"},
    {file = "Brotli-1.0.9-cp39-cp39-win_amd64.whl", hash = "sha256:854c33dad5ba0fbd6ab69185fec8dab89e13cda6b7d191ba111987df74f38761"},
    {file = "Brotli-1.0.9-pp37-pypy37_pp73-macosx_10_9_x86_64.whl", hash = "sha256:9749a124280a0ada4187a6cfd1ffd35c350fb3af79c706589d98e088c5044267"},
    {file = "Brotli-1.0.9-pp37-pypy37_pp73-win_amd64.whl", hash = "sha256:76ffebb907bec09ff511bb3acc077695e2c32bc2142819491579a695f77ffd4d"},
    {file = "Brotli-1.0.9.zip", hash = "sha256:4d1b810aa0ed773f81dceda2cc7b403d01057458730e309856356d4ef4188438"},
]
cchardet = [
    {file = "cchardet-2.1.7-cp36-cp36m-macosx_10_9_x86_64.whl", hash = "sha256:c6f70139aaf47ffb94d89db603af849b82efdf756f187cdd3e566e30976c519f"},
    {file = "cchardet-2.1.7-cp36-cp36m-manylinux1_i686.whl", hash = "sha256:5a25f9577e9bebe1a085eec2d6fdd72b7a9dd680811bba652ea6090fb2ff472f"},
    {file = "cchardet-2.1.7-cp36-cp36m-manylinux1_x86_64.whl", hash = "sha256:6b6397d8a32b976a333bdae060febd39ad5479817fabf489e5596a588ad05133"},
    {file = "cchardet-2.1.7-cp36-cp36m-manylinux2010_i686.whl", hash = "sha256:228d2533987c450f39acf7548f474dd6814c446e9d6bd228e8f1d9a2d210f10b"},
    {file = "cchardet-2.1.7-cp36-cp36m-manylinux2010_x86_64.whl", hash = "sha256:54341e7e1ba9dc0add4c9d23b48d3a94e2733065c13920e85895f944596f6150"},
    {file = "cchardet-2.1.7-cp36-cp36m-win32.whl", hash = "sha256:eee4f5403dc3a37a1ca9ab87db32b48dc7e190ef84601068f45397144427cc5e"},
    {file = "cchardet-2.1.7-cp36-cp36m-win_amd64.whl", hash = "sha256:f86e0566cb61dc4397297696a4a1b30f6391b50bc52b4f073507a48466b6255a"},
    {file = "cchardet-2.1.7-cp37-cp37m-macosx_10_9_x86_64.whl", hash = "sha256:302aa443ae2526755d412c9631136bdcd1374acd08e34f527447f06f3c2ddb98"},
    {file = "cchardet-2.1.7-cp37-cp37m-manylinux1_i686.whl", hash = "sha256:70eeae8aaf61192e9b247cf28969faef00578becd2602526ecd8ae7600d25e0e"},
    {file = "cchardet-2.1.7-cp37-cp37m-manylinux1_x86_64.whl", hash = "sha256:a39526c1c526843965cec589a6f6b7c2ab07e3e56dc09a7f77a2be6a6afa4636"},
    {file = "cchardet-2.1.7-cp37-cp37m-manylinux2010_i686.whl", hash = "sha256:b154effa12886e9c18555dfc41a110f601f08d69a71809c8d908be4b1ab7314f"},
    {file = "cchardet-2.1.7-cp37-cp37m-manylinux2010_x86_64.whl", hash = "sha256:ec3eb5a9c475208cf52423524dcaf713c394393e18902e861f983c38eeb77f18"},
    {file = "cchardet-2.1.7-cp37-cp37m-win32.whl", hash = "sha256:50ad671e8d6c886496db62c3bd68b8d55060688c655873aa4ce25ca6105409a1"},
    {file = "cchardet-2.1.7-cp37-cp37m-win_amd64.whl", hash = "sha256:54d0b26fd0cd4099f08fb9c167600f3e83619abefeaa68ad823cc8ac1f7bcc0c"},
    {file = "cchardet-2.1.7-cp38-cp38-macosx_10_9_x86_64.whl", hash = "sha256:b59ddc615883835e03c26f81d5fc3671fab2d32035c87f50862de0da7d7db535"},
    {file = "cchardet-2.1.7-cp38-cp38-manylinux1_i686.whl", hash = "sha256:27a9ba87c9f99e0618e1d3081189b1217a7d110e5c5597b0b7b7c3fedd1c340a"},
    {file = "cchardet-2.1.7-cp38-cp38-manylinux1_x86_64.whl", hash = "sha256:90086e5645f8a1801350f4cc6cb5d5bf12d3fa943811bb08667744ec1ecc9ccd"},
    {file = "cchardet-2.1.7-cp38-cp38-manylinux2010_i686.whl", hash = "sha256:45456c59ec349b29628a3c6bfb86d818ec3a6fbb7eb72de4ff3bd4713681c0e3"},
    {file = "cchardet-2.1.7-cp38-cp38-manylinux2010_x86_64.whl", hash = "sha256:f16517f3697569822c6d09671217fdeab61dfebc7acb5068634d6b0728b86c0b"},
    {file = "cchardet-2.1.7-cp38-cp38-win32.whl", hash = "sha256:0b859069bbb9d27c78a2c9eb997e6f4b738db2d7039a03f8792b4058d61d1109"},
    {file = "cchardet-2.1.7-cp38-cp38-win_amd64.whl", hash = "sha256:273699c4e5cd75377776501b72a7b291a988c6eec259c29505094553ee505597"},
    {file = "cchardet-2.1.7-cp39-cp39-macosx_10_9_x86_64.whl", hash = "sha256:48ba829badef61441e08805cfa474ccd2774be2ff44b34898f5854168c596d4d"},
    {file = "cchardet-2.1.7-cp39-cp39-manylinux1_i686.whl", hash = "sha256:bd7f262f41fd9caf5a5f09207a55861a67af6ad5c66612043ed0f81c58cdf376"},
    {file = "cchardet-2.1.7-cp39-cp39-manylinux1_x86_64.whl", hash = "sha256:fdac1e4366d0579fff056d1280b8dc6348be964fda8ebb627c0269e097ab37fa"},
    {file = "cchardet-2.1.7-cp39-cp39-manylinux2010_i686.whl", hash = "sha256:80e6faae75ecb9be04a7b258dc4750d459529debb6b8dee024745b7b5a949a34"},
    {file = "cchardet-2.1.7-cp39-cp39-manylinux2010_x86_64.whl", hash = "sha256:c96aee9ebd1147400e608a3eff97c44f49811f8904e5a43069d55603ac4d8c97"},
    {file = "cchardet-2.1.7-cp39-cp39-win32.whl", hash = "sha256:2309ff8fc652b0fc3c0cff5dbb172530c7abb92fe9ba2417c9c0bcf688463c1c"},
    {file = "cchardet-2.1.7-cp39-cp39-win_amd64.whl", hash = "sha256:24974b3e40fee9e7557bb352be625c39ec6f50bc2053f44a3d1191db70b51675"},
    {file = "cchardet-2.1.7.tar.gz", hash = "sha256:c428b6336545053c2589f6caf24ea32276c6664cb86db817e03a94c60afa0eaf"},
]
Cerberus = [
    {file = "Cerberus-1.3.4.tar.gz", hash = "sha256:d1b21b3954b2498d9a79edf16b3170a3ac1021df88d197dc2ce5928ba519237c"},
]
certifi = [
    {file = "certifi-2022.9.24-py3-none-any.whl", hash = "sha256:90c1a32f1d68f940488354e36370f6cca89f0f106db09518524c88d6ed83f382"},
    {file = "certifi-2022.9.24.tar.gz", hash = "sha256:0d9c601124e5a6ba9712dbc60d9c53c21e34f5f641fe83002317394311bdce14"},
]
cffi = [
    {file = "cffi-1.15.1-cp27-cp27m-macosx_10_9_x86_64.whl", hash = "sha256:a66d3508133af6e8548451b25058d5812812ec3798c886bf38ed24a98216fab2"},
    {file = "cffi-1.15.1-cp27-cp27m-manylinux1_i686.whl", hash = "sha256:470c103ae716238bbe698d67ad020e1db9d9dba34fa5a899b5e21577e6d52ed2"},
    {file = "cffi-1.15.1-cp27-cp27m-manylinux1_x86_64.whl", hash = "sha256:9ad5db27f9cabae298d151c85cf2bad1d359a1b9c686a275df03385758e2f914"},
    {file = "cffi-1.15.1-cp27-cp27m-win32.whl", hash = "sha256:b3bbeb01c2b273cca1e1e0c5df57f12dce9a4dd331b4fa1635b8bec26350bde3"},
    {file = "cffi-1.15.1-cp27-cp27m-win_amd64.whl", hash = "sha256:e00b098126fd45523dd056d2efba6c5a63b71ffe9f2bbe1a4fe1716e1d0c331e"},
    {file = "cffi-1.15.1-cp27-cp27mu-manylinux1_i686.whl", hash = "sha256:d61f4695e6c866a23a21acab0509af1cdfd2c013cf256bbf5b6b5e2695827162"},
    {file = "cffi-1.15.1-cp27-cp27mu-manylinux1_x86_64.whl", hash = "sha256:ed9cb427ba5504c1dc15ede7d516b84757c3e3d7868ccc85121d9310d27eed0b"},
    {file = "cffi-1.15.1-cp310-cp310-macosx_10_9_x86_64.whl", hash = "sha256:39d39875251ca8f612b6f33e6b1195af86d1b3e60086068be9cc053aa4376e21"},
    {file = "cffi-1.15.1-cp310-cp310-macosx_11_0_arm64.whl", hash = "sha256:285d29981935eb726a4399badae8f0ffdff4f5050eaa6d0cfc3f64b857b77185"},
    {file = "cffi-1.15.1-cp310-cp310-manylinux_2_12_i686.manylinux2010_i686.manylinux_2_17_i686.manylinux2014_i686.whl", hash = "sha256:3eb6971dcff08619f8d91607cfc726518b6fa2a9eba42856be181c6d0d9515fd"},
    {file = "cffi-1.15.1-cp310-cp310-manylinux_2_17_aarch64.manylinux2014_aarch64.whl", hash = "sha256:21157295583fe8943475029ed5abdcf71eb3911894724e360acff1d61c1d54bc"},
    {file = "cffi-1.15.1-cp310-cp310-manylinux_2_17_ppc64le.manylinux2014_ppc64le.whl", hash = "sha256:5635bd9cb9731e6d4a1132a498dd34f764034a8ce60cef4f5319c0541159392f"},
    {file = "cffi-1.15.1-cp310-cp310-manylinux_2_17_s390x.manylinux2014_s390x.whl", hash = "sha256:2012c72d854c2d03e45d06ae57f40d78e5770d252f195b93f581acf3ba44496e"},
    {file = "cffi-1.15.1-cp310-cp310-manylinux_2_17_x86_64.manylinux2014_x86_64.whl", hash = "sha256:dd86c085fae2efd48ac91dd7ccffcfc0571387fe1193d33b6394db7ef31fe2a4"},
    {file = "cffi-1.15.1-cp310-cp310-musllinux_1_1_i686.whl", hash = "sha256:fa6693661a4c91757f4412306191b6dc88c1703f780c8234035eac011922bc01"},
    {file = "cffi-1.15.1-cp310-cp310-musllinux_1_1_x86_64.whl", hash = "sha256:59c0b02d0a6c384d453fece7566d1c7e6b7bae4fc5874ef2ef46d56776d61c9e"},
    {file = "cffi-1.15.1-cp310-cp310-win32.whl", hash = "sha256:cba9d6b9a7d64d4bd46167096fc9d2f835e25d7e4c121fb2ddfc6528fb0413b2"},
    {file = "cffi-1.15.1-cp310-cp310-win_amd64.whl", hash = "sha256:ce4bcc037df4fc5e3d184794f27bdaab018943698f4ca31630bc7f84a7b69c6d"},
    {file = "cffi-1.15.1-cp311-cp311-macosx_10_9_x86_64.whl", hash = "sha256:3d08afd128ddaa624a48cf2b859afef385b720bb4b43df214f85616922e6a5ac"},
    {file = "cffi-1.15.1-cp311-cp311-macosx_11_0_arm64.whl", hash = "sha256:3799aecf2e17cf585d977b780ce79ff0dc9b78d799fc694221ce814c2c19db83"},
    {file = "cffi-1.15.1-cp311-cp311-manylinux_2_12_i686.manylinux2010_i686.manylinux_2_17_i686.manylinux2014_i686.whl", hash = "sha256:a591fe9e525846e4d154205572a029f653ada1a78b93697f3b5a8f1f2bc055b9"},
    {file = "cffi-1.15.1-cp311-cp311-manylinux_2_17_aarch64.manylinux2014_aarch64.whl", hash = "sha256:3548db281cd7d2561c9ad9984681c95f7b0e38881201e157833a2342c30d5e8c"},
    {file = "cffi-1.15.1-cp311-cp311-manylinux_2_17_ppc64le.manylinux2014_ppc64le.whl", hash = "sha256:91fc98adde3d7881af9b59ed0294046f3806221863722ba7d8d120c575314325"},
    {file = "cffi-1.15.1-cp311-cp311-manylinux_2_17_x86_64.manylinux2014_x86_64.whl", hash = "sha256:94411f22c3985acaec6f83c6df553f2dbe17b698cc7f8ae751ff2237d96b9e3c"},
    {file = "cffi-1.15.1-cp311-cp311-musllinux_1_1_i686.whl", hash = "sha256:03425bdae262c76aad70202debd780501fabeaca237cdfddc008987c0e0f59ef"},
    {file = "cffi-1.15.1-cp311-cp311-musllinux_1_1_x86_64.whl", hash = "sha256:cc4d65aeeaa04136a12677d3dd0b1c0c94dc43abac5860ab33cceb42b801c1e8"},
    {file = "cffi-1.15.1-cp311-cp311-win32.whl", hash = "sha256:a0f100c8912c114ff53e1202d0078b425bee3649ae34d7b070e9697f93c5d52d"},
    {file = "cffi-1.15.1-cp311-cp311-win_amd64.whl", hash = "sha256:04ed324bda3cda42b9b695d51bb7d54b680b9719cfab04227cdd1e04e5de3104"},
    {file = "cffi-1.15.1-cp36-cp36m-macosx_10_9_x86_64.whl", hash = "sha256:50a74364d85fd319352182ef59c5c790484a336f6db772c1a9231f1c3ed0cbd7"},
    {file = "cffi-1.15.1-cp36-cp36m-manylinux_2_17_aarch64.manylinux2014_aarch64.whl", hash = "sha256:e263d77ee3dd201c3a142934a086a4450861778baaeeb45db4591ef65550b0a6"},
    {file = "cffi-1.15.1-cp36-cp36m-manylinux_2_17_ppc64le.manylinux2014_ppc64le.whl", hash = "sha256:cec7d9412a9102bdc577382c3929b337320c4c4c4849f2c5cdd14d7368c5562d"},
    {file = "cffi-1.15.1-cp36-cp36m-manylinux_2_17_s390x.manylinux2014_s390x.whl", hash = "sha256:4289fc34b2f5316fbb762d75362931e351941fa95fa18789191b33fc4cf9504a"},
    {file = "cffi-1.15.1-cp36-cp36m-manylinux_2_5_i686.manylinux1_i686.whl", hash = "sha256:173379135477dc8cac4bc58f45db08ab45d228b3363adb7af79436135d028405"},
    {file = "cffi-1.15.1-cp36-cp36m-manylinux_2_5_x86_64.manylinux1_x86_64.whl", hash = "sha256:6975a3fac6bc83c4a65c9f9fcab9e47019a11d3d2cf7f3c0d03431bf145a941e"},
    {file = "cffi-1.15.1-cp36-cp36m-win32.whl", hash = "sha256:2470043b93ff09bf8fb1d46d1cb756ce6132c54826661a32d4e4d132e1977adf"},
    {file = "cffi-1.15.1-cp36-cp36m-win_amd64.whl", hash = "sha256:30d78fbc8ebf9c92c9b7823ee18eb92f2e6ef79b45ac84db507f52fbe3ec4497"},
    {file = "cffi-1.15.1-cp37-cp37m-macosx_10_9_x86_64.whl", hash = "sha256:198caafb44239b60e252492445da556afafc7d1e3ab7a1fb3f0584ef6d742375"},
    {file = "cffi-1.15.1-cp37-cp37m-manylinux_2_12_i686.manylinux2010_i686.manylinux_2_17_i686.manylinux2014_i686.whl", hash = "sha256:5ef34d190326c3b1f822a5b7a45f6c4535e2f47ed06fec77d3d799c450b2651e"},
    {file = "cffi-1.15.1-cp37-cp37m-manylinux_2_17_aarch64.manylinux2014_aarch64.whl", hash = "sha256:8102eaf27e1e448db915d08afa8b41d6c7ca7a04b7d73af6514df10a3e74bd82"},
    {file = "cffi-1.15.1-cp37-cp37m-manylinux_2_17_ppc64le.manylinux2014_ppc64le.whl", hash = "sha256:5df2768244d19ab7f60546d0c7c63ce1581f7af8b5de3eb3004b9b6fc8a9f84b"},
    {file = "cffi-1.15.1-cp37-cp37m-manylinux_2_17_s390x.manylinux2014_s390x.whl", hash = "sha256:a8c4917bd7ad33e8eb21e9a5bbba979b49d9a97acb3a803092cbc1133e20343c"},
    {file = "cffi-1.15.1-cp37-cp37m-manylinux_2_17_x86_64.manylinux2014_x86_64.whl", hash = "sha256:0e2642fe3142e4cc4af0799748233ad6da94c62a8bec3a6648bf8ee68b1c7426"},
    {file = "cffi-1.15.1-cp37-cp37m-win32.whl", hash = "sha256:e229a521186c75c8ad9490854fd8bbdd9a0c9aa3a524326b55be83b54d4e0ad9"},
    {file = "cffi-1.15.1-cp37-cp37m-win_amd64.whl", hash = "sha256:a0b71b1b8fbf2b96e41c4d990244165e2c9be83d54962a9a1d118fd8657d2045"},
    {file = "cffi-1.15.1-cp38-cp38-macosx_10_9_x86_64.whl", hash = "sha256:320dab6e7cb2eacdf0e658569d2575c4dad258c0fcc794f46215e1e39f90f2c3"},
    {file = "cffi-1.15.1-cp38-cp38-manylinux_2_12_i686.manylinux2010_i686.manylinux_2_17_i686.manylinux2014_i686.whl", hash = "sha256:1e74c6b51a9ed6589199c787bf5f9875612ca4a8a0785fb2d4a84429badaf22a"},
    {file = "cffi-1.15.1-cp38-cp38-manylinux_2_17_aarch64.manylinux2014_aarch64.whl", hash = "sha256:a5c84c68147988265e60416b57fc83425a78058853509c1b0629c180094904a5"},
    {file = "cffi-1.15.1-cp38-cp38-manylinux_2_17_ppc64le.manylinux2014_ppc64le.whl", hash = "sha256:3b926aa83d1edb5aa5b427b4053dc420ec295a08e40911296b9eb1b6170f6cca"},
    {file = "cffi-1.15.1-cp38-cp38-manylinux_2_17_s390x.manylinux2014_s390x.whl", hash = "sha256:87c450779d0914f2861b8526e035c5e6da0a3199d8f1add1a665e1cbc6fc6d02"},
    {file = "cffi-1.15.1-cp38-cp38-manylinux_2_17_x86_64.manylinux2014_x86_64.whl", hash = "sha256:4f2c9f67e9821cad2e5f480bc8d83b8742896f1242dba247911072d4fa94c192"},
    {file = "cffi-1.15.1-cp38-cp38-win32.whl", hash = "sha256:8b7ee99e510d7b66cdb6c593f21c043c248537a32e0bedf02e01e9553a172314"},
    {file = "cffi-1.15.1-cp38-cp38-win_amd64.whl", hash = "sha256:00a9ed42e88df81ffae7a8ab6d9356b371399b91dbdf0c3cb1e84c03a13aceb5"},
    {file = "cffi-1.15.1-cp39-cp39-macosx_10_9_x86_64.whl", hash = "sha256:54a2db7b78338edd780e7ef7f9f6c442500fb0d41a5a4ea24fff1c929d5af585"},
    {file = "cffi-1.15.1-cp39-cp39-macosx_11_0_arm64.whl", hash = "sha256:fcd131dd944808b5bdb38e6f5b53013c5aa4f334c5cad0c72742f6eba4b73db0"},
    {file = "cffi-1.15.1-cp39-cp39-manylinux_2_12_i686.manylinux2010_i686.manylinux_2_17_i686.manylinux2014_i686.whl", hash = "sha256:7473e861101c9e72452f9bf8acb984947aa1661a7704553a9f6e4baa5ba64415"},
    {file = "cffi-1.15.1-cp39-cp39-manylinux_2_17_aarch64.manylinux2014_aarch64.whl", hash = "sha256:6c9a799e985904922a4d207a94eae35c78ebae90e128f0c4e521ce339396be9d"},
    {file = "cffi-1.15.1-cp39-cp39-manylinux_2_17_ppc64le.manylinux2014_ppc64le.whl", hash = "sha256:3bcde07039e586f91b45c88f8583ea7cf7a0770df3a1649627bf598332cb6984"},
    {file = "cffi-1.15.1-cp39-cp39-manylinux_2_17_s390x.manylinux2014_s390x.whl", hash = "sha256:33ab79603146aace82c2427da5ca6e58f2b3f2fb5da893ceac0c42218a40be35"},
    {file = "cffi-1.15.1-cp39-cp39-manylinux_2_17_x86_64.manylinux2014_x86_64.whl", hash = "sha256:5d598b938678ebf3c67377cdd45e09d431369c3b1a5b331058c338e201f12b27"},
    {file = "cffi-1.15.1-cp39-cp39-musllinux_1_1_i686.whl", hash = "sha256:db0fbb9c62743ce59a9ff687eb5f4afbe77e5e8403d6697f7446e5f609976f76"},
    {file = "cffi-1.15.1-cp39-cp39-musllinux_1_1_x86_64.whl", hash = "sha256:98d85c6a2bef81588d9227dde12db8a7f47f639f4a17c9ae08e773aa9c697bf3"},
    {file = "cffi-1.15.1-cp39-cp39-win32.whl", hash = "sha256:40f4774f5a9d4f5e344f31a32b5096977b5d48560c5592e2f3d2c4374bd543ee"},
    {file = "cffi-1.15.1-cp39-cp39-win_amd64.whl", hash = "sha256:70df4e3b545a17496c9b3f41f5115e69a4f2e77e94e1d2a8e1070bc0c38c8a3c"},
    {file = "cffi-1.15.1.tar.gz", hash = "sha256:d400bfb9a37b1351253cb402671cea7e89bdecc294e8016a707f6d1d8ac934f9"},
]
cfgv = [
    {file = "cfgv-3.3.1-py2.py3-none-any.whl", hash = "sha256:c6a0883f3917a037485059700b9e75da2464e6c27051014ad85ba6aaa5884426"},
    {file = "cfgv-3.3.1.tar.gz", hash = "sha256:f5a830efb9ce7a445376bb66ec94c638a9787422f96264c98edc6bdeed8ab736"},
]
charset-normalizer = [
    {file = "charset-normalizer-2.1.1.tar.gz", hash = "sha256:5a3d016c7c547f69d6f81fb0db9449ce888b418b5b9952cc5e6e66843e9dd845"},
    {file = "charset_normalizer-2.1.1-py3-none-any.whl", hash = "sha256:83e9a75d1911279afd89352c68b45348559d1fc0506b054b346651b5e7fee29f"},
]
click = [
    {file = "click-8.1.3-py3-none-any.whl", hash = "sha256:bb4d8133cb15a609f44e8213d9b391b0809795062913b383c62be0ee95b1db48"},
    {file = "click-8.1.3.tar.gz", hash = "sha256:7682dc8afb30297001674575ea00d1814d808d6a36af415a82bd481d37ba7b8e"},
]
colorama = [
    {file = "colorama-0.4.5-py2.py3-none-any.whl", hash = "sha256:854bf444933e37f5824ae7bfc1e98d5bce2ebe4160d46b5edf346a89358e99da"},
    {file = "colorama-0.4.5.tar.gz", hash = "sha256:e6c6b4334fc50988a639d9b98aa429a0b57da6e17b9a44f0451f930b6967b7a4"},
]
colored = [
    {file = "colored-1.4.3.tar.gz", hash = "sha256:b7b48b9f40e8a65bbb54813d5d79dd008dc8b8c5638d5bbfd30fc5a82e6def7a"},
]
coloredlogs = [
    {file = "coloredlogs-15.0.1-py2.py3-none-any.whl", hash = "sha256:612ee75c546f53e92e70049c9dbfcc18c935a2b9a53b66085ce9ef6a6e5c0934"},
    {file = "coloredlogs-15.0.1.tar.gz", hash = "sha256:7c991aa71a4577af2f82600d8f8f3a89f936baeaf9b50a9c197da014e5bf16b0"},
]
coverage = [
    {file = "coverage-6.5.0-cp310-cp310-macosx_10_9_x86_64.whl", hash = "sha256:ef8674b0ee8cc11e2d574e3e2998aea5df5ab242e012286824ea3c6970580e53"},
    {file = "coverage-6.5.0-cp310-cp310-macosx_11_0_arm64.whl", hash = "sha256:784f53ebc9f3fd0e2a3f6a78b2be1bd1f5575d7863e10c6e12504f240fd06660"},
    {file = "coverage-6.5.0-cp310-cp310-manylinux_2_17_aarch64.manylinux2014_aarch64.whl", hash = "sha256:b4a5be1748d538a710f87542f22c2cad22f80545a847ad91ce45e77417293eb4"},
    {file = "coverage-6.5.0-cp310-cp310-manylinux_2_5_i686.manylinux1_i686.manylinux_2_17_i686.manylinux2014_i686.whl", hash = "sha256:83516205e254a0cb77d2d7bb3632ee019d93d9f4005de31dca0a8c3667d5bc04"},
    {file = "coverage-6.5.0-cp310-cp310-manylinux_2_5_x86_64.manylinux1_x86_64.manylinux_2_17_x86_64.manylinux2014_x86_64.whl", hash = "sha256:af4fffaffc4067232253715065e30c5a7ec6faac36f8fc8d6f64263b15f74db0"},
    {file = "coverage-6.5.0-cp310-cp310-musllinux_1_1_aarch64.whl", hash = "sha256:97117225cdd992a9c2a5515db1f66b59db634f59d0679ca1fa3fe8da32749cae"},
    {file = "coverage-6.5.0-cp310-cp310-musllinux_1_1_i686.whl", hash = "sha256:a1170fa54185845505fbfa672f1c1ab175446c887cce8212c44149581cf2d466"},
    {file = "coverage-6.5.0-cp310-cp310-musllinux_1_1_x86_64.whl", hash = "sha256:11b990d520ea75e7ee8dcab5bc908072aaada194a794db9f6d7d5cfd19661e5a"},
    {file = "coverage-6.5.0-cp310-cp310-win32.whl", hash = "sha256:5dbec3b9095749390c09ab7c89d314727f18800060d8d24e87f01fb9cfb40b32"},
    {file = "coverage-6.5.0-cp310-cp310-win_amd64.whl", hash = "sha256:59f53f1dc5b656cafb1badd0feb428c1e7bc19b867479ff72f7a9dd9b479f10e"},
    {file = "coverage-6.5.0-cp311-cp311-macosx_10_9_x86_64.whl", hash = "sha256:4a5375e28c5191ac38cca59b38edd33ef4cc914732c916f2929029b4bfb50795"},
    {file = "coverage-6.5.0-cp311-cp311-manylinux_2_17_aarch64.manylinux2014_aarch64.whl", hash = "sha256:c4ed2820d919351f4167e52425e096af41bfabacb1857186c1ea32ff9983ed75"},
    {file = "coverage-6.5.0-cp311-cp311-manylinux_2_5_i686.manylinux1_i686.manylinux_2_17_i686.manylinux2014_i686.whl", hash = "sha256:33a7da4376d5977fbf0a8ed91c4dffaaa8dbf0ddbf4c8eea500a2486d8bc4d7b"},
    {file = "coverage-6.5.0-cp311-cp311-manylinux_2_5_x86_64.manylinux1_x86_64.manylinux_2_17_x86_64.manylinux2014_x86_64.whl", hash = "sha256:a8fb6cf131ac4070c9c5a3e21de0f7dc5a0fbe8bc77c9456ced896c12fcdad91"},
    {file = "coverage-6.5.0-cp311-cp311-musllinux_1_1_aarch64.whl", hash = "sha256:a6b7d95969b8845250586f269e81e5dfdd8ff828ddeb8567a4a2eaa7313460c4"},
    {file = "coverage-6.5.0-cp311-cp311-musllinux_1_1_i686.whl", hash = "sha256:1ef221513e6f68b69ee9e159506d583d31aa3567e0ae84eaad9d6ec1107dddaa"},
    {file = "coverage-6.5.0-cp311-cp311-musllinux_1_1_x86_64.whl", hash = "sha256:cca4435eebea7962a52bdb216dec27215d0df64cf27fc1dd538415f5d2b9da6b"},
    {file = "coverage-6.5.0-cp311-cp311-win32.whl", hash = "sha256:98e8a10b7a314f454d9eff4216a9a94d143a7ee65018dd12442e898ee2310578"},
    {file = "coverage-6.5.0-cp311-cp311-win_amd64.whl", hash = "sha256:bc8ef5e043a2af066fa8cbfc6e708d58017024dc4345a1f9757b329a249f041b"},
    {file = "coverage-6.5.0-cp37-cp37m-macosx_10_9_x86_64.whl", hash = "sha256:4433b90fae13f86fafff0b326453dd42fc9a639a0d9e4eec4d366436d1a41b6d"},
    {file = "coverage-6.5.0-cp37-cp37m-manylinux_2_17_aarch64.manylinux2014_aarch64.whl", hash = "sha256:f4f05d88d9a80ad3cac6244d36dd89a3c00abc16371769f1340101d3cb899fc3"},
    {file = "coverage-6.5.0-cp37-cp37m-manylinux_2_5_i686.manylinux1_i686.manylinux_2_17_i686.manylinux2014_i686.whl", hash = "sha256:94e2565443291bd778421856bc975d351738963071e9b8839ca1fc08b42d4bef"},
    {file = "coverage-6.5.0-cp37-cp37m-manylinux_2_5_x86_64.manylinux1_x86_64.manylinux_2_17_x86_64.manylinux2014_x86_64.whl", hash = "sha256:027018943386e7b942fa832372ebc120155fd970837489896099f5cfa2890f79"},
    {file = "coverage-6.5.0-cp37-cp37m-musllinux_1_1_aarch64.whl", hash = "sha256:255758a1e3b61db372ec2736c8e2a1fdfaf563977eedbdf131de003ca5779b7d"},
    {file = "coverage-6.5.0-cp37-cp37m-musllinux_1_1_i686.whl", hash = "sha256:851cf4ff24062c6aec510a454b2584f6e998cada52d4cb58c5e233d07172e50c"},
    {file = "coverage-6.5.0-cp37-cp37m-musllinux_1_1_x86_64.whl", hash = "sha256:12adf310e4aafddc58afdb04d686795f33f4d7a6fa67a7a9d4ce7d6ae24d949f"},
    {file = "coverage-6.5.0-cp37-cp37m-win32.whl", hash = "sha256:b5604380f3415ba69de87a289a2b56687faa4fe04dbee0754bfcae433489316b"},
    {file = "coverage-6.5.0-cp37-cp37m-win_amd64.whl", hash = "sha256:4a8dbc1f0fbb2ae3de73eb0bdbb914180c7abfbf258e90b311dcd4f585d44bd2"},
    {file = "coverage-6.5.0-cp38-cp38-macosx_10_9_x86_64.whl", hash = "sha256:d900bb429fdfd7f511f868cedd03a6bbb142f3f9118c09b99ef8dc9bf9643c3c"},
    {file = "coverage-6.5.0-cp38-cp38-macosx_11_0_arm64.whl", hash = "sha256:2198ea6fc548de52adc826f62cb18554caedfb1d26548c1b7c88d8f7faa8f6ba"},
    {file = "coverage-6.5.0-cp38-cp38-manylinux_2_17_aarch64.manylinux2014_aarch64.whl", hash = "sha256:6c4459b3de97b75e3bd6b7d4b7f0db13f17f504f3d13e2a7c623786289dd670e"},
    {file = "coverage-6.5.0-cp38-cp38-manylinux_2_5_i686.manylinux1_i686.manylinux_2_17_i686.manylinux2014_i686.whl", hash = "sha256:20c8ac5386253717e5ccc827caad43ed66fea0efe255727b1053a8154d952398"},
    {file = "coverage-6.5.0-cp38-cp38-manylinux_2_5_x86_64.manylinux1_x86_64.manylinux_2_17_x86_64.manylinux2014_x86_64.whl", hash = "sha256:6b07130585d54fe8dff3d97b93b0e20290de974dc8177c320aeaf23459219c0b"},
    {file = "coverage-6.5.0-cp38-cp38-musllinux_1_1_aarch64.whl", hash = "sha256:dbdb91cd8c048c2b09eb17713b0c12a54fbd587d79adcebad543bc0cd9a3410b"},
    {file = "coverage-6.5.0-cp38-cp38-musllinux_1_1_i686.whl", hash = "sha256:de3001a203182842a4630e7b8d1a2c7c07ec1b45d3084a83d5d227a3806f530f"},
    {file = "coverage-6.5.0-cp38-cp38-musllinux_1_1_x86_64.whl", hash = "sha256:e07f4a4a9b41583d6eabec04f8b68076ab3cd44c20bd29332c6572dda36f372e"},
    {file = "coverage-6.5.0-cp38-cp38-win32.whl", hash = "sha256:6d4817234349a80dbf03640cec6109cd90cba068330703fa65ddf56b60223a6d"},
    {file = "coverage-6.5.0-cp38-cp38-win_amd64.whl", hash = "sha256:7ccf362abd726b0410bf8911c31fbf97f09f8f1061f8c1cf03dfc4b6372848f6"},
    {file = "coverage-6.5.0-cp39-cp39-macosx_10_9_x86_64.whl", hash = "sha256:633713d70ad6bfc49b34ead4060531658dc6dfc9b3eb7d8a716d5873377ab745"},
    {file = "coverage-6.5.0-cp39-cp39-macosx_11_0_arm64.whl", hash = "sha256:95203854f974e07af96358c0b261f1048d8e1083f2de9b1c565e1be4a3a48cfc"},
    {file = "coverage-6.5.0-cp39-cp39-manylinux_2_17_aarch64.manylinux2014_aarch64.whl", hash = "sha256:b9023e237f4c02ff739581ef35969c3739445fb059b060ca51771e69101efffe"},
    {file = "coverage-6.5.0-cp39-cp39-manylinux_2_5_i686.manylinux1_i686.manylinux_2_17_i686.manylinux2014_i686.whl", hash = "sha256:265de0fa6778d07de30bcf4d9dc471c3dc4314a23a3c6603d356a3c9abc2dfcf"},
    {file = "coverage-6.5.0-cp39-cp39-manylinux_2_5_x86_64.manylinux1_x86_64.manylinux_2_17_x86_64.manylinux2014_x86_64.whl", hash = "sha256:8f830ed581b45b82451a40faabb89c84e1a998124ee4212d440e9c6cf70083e5"},
    {file = "coverage-6.5.0-cp39-cp39-musllinux_1_1_aarch64.whl", hash = "sha256:7b6be138d61e458e18d8e6ddcddd36dd96215edfe5f1168de0b1b32635839b62"},
    {file = "coverage-6.5.0-cp39-cp39-musllinux_1_1_i686.whl", hash = "sha256:42eafe6778551cf006a7c43153af1211c3aaab658d4d66fa5fcc021613d02518"},
    {file = "coverage-6.5.0-cp39-cp39-musllinux_1_1_x86_64.whl", hash = "sha256:723e8130d4ecc8f56e9a611e73b31219595baa3bb252d539206f7bbbab6ffc1f"},
    {file = "coverage-6.5.0-cp39-cp39-win32.whl", hash = "sha256:d9ecf0829c6a62b9b573c7bb6d4dcd6ba8b6f80be9ba4fc7ed50bf4ac9aecd72"},
    {file = "coverage-6.5.0-cp39-cp39-win_amd64.whl", hash = "sha256:fc2af30ed0d5ae0b1abdb4ebdce598eafd5b35397d4d75deb341a614d333d987"},
    {file = "coverage-6.5.0-pp36.pp37.pp38-none-any.whl", hash = "sha256:1431986dac3923c5945271f169f59c45b8802a114c8f548d611f2015133df77a"},
    {file = "coverage-6.5.0.tar.gz", hash = "sha256:f642e90754ee3e06b0e7e51bce3379590e76b7f76b708e1a71ff043f87025c84"},
]
cryptography = [
    {file = "cryptography-38.0.1-cp36-abi3-macosx_10_10_universal2.whl", hash = "sha256:10d1f29d6292fc95acb597bacefd5b9e812099d75a6469004fd38ba5471a977f"},
    {file = "cryptography-38.0.1-cp36-abi3-macosx_10_10_x86_64.whl", hash = "sha256:3fc26e22840b77326a764ceb5f02ca2d342305fba08f002a8c1f139540cdfaad"},
    {file = "cryptography-38.0.1-cp36-abi3-manylinux_2_17_aarch64.manylinux2014_aarch64.manylinux_2_24_aarch64.whl", hash = "sha256:3b72c360427889b40f36dc214630e688c2fe03e16c162ef0aa41da7ab1455153"},
    {file = "cryptography-38.0.1-cp36-abi3-manylinux_2_17_aarch64.manylinux2014_aarch64.whl", hash = "sha256:194044c6b89a2f9f169df475cc167f6157eb9151cc69af8a2a163481d45cc407"},
    {file = "cryptography-38.0.1-cp36-abi3-manylinux_2_17_x86_64.manylinux2014_x86_64.whl", hash = "sha256:ca9f6784ea96b55ff41708b92c3f6aeaebde4c560308e5fbbd3173fbc466e94e"},
    {file = "cryptography-38.0.1-cp36-abi3-manylinux_2_24_x86_64.whl", hash = "sha256:16fa61e7481f4b77ef53991075de29fc5bacb582a1244046d2e8b4bb72ef66d0"},
    {file = "cryptography-38.0.1-cp36-abi3-manylinux_2_28_aarch64.whl", hash = "sha256:d4ef6cc305394ed669d4d9eebf10d3a101059bdcf2669c366ec1d14e4fb227bd"},
    {file = "cryptography-38.0.1-cp36-abi3-manylinux_2_28_x86_64.whl", hash = "sha256:3261725c0ef84e7592597606f6583385fed2a5ec3909f43bc475ade9729a41d6"},
    {file = "cryptography-38.0.1-cp36-abi3-musllinux_1_1_aarch64.whl", hash = "sha256:0297ffc478bdd237f5ca3a7dc96fc0d315670bfa099c04dc3a4a2172008a405a"},
    {file = "cryptography-38.0.1-cp36-abi3-musllinux_1_1_x86_64.whl", hash = "sha256:89ed49784ba88c221756ff4d4755dbc03b3c8d2c5103f6d6b4f83a0fb1e85294"},
    {file = "cryptography-38.0.1-cp36-abi3-win32.whl", hash = "sha256:ac7e48f7e7261207d750fa7e55eac2d45f720027d5703cd9007e9b37bbb59ac0"},
    {file = "cryptography-38.0.1-cp36-abi3-win_amd64.whl", hash = "sha256:ad7353f6ddf285aeadfaf79e5a6829110106ff8189391704c1d8801aa0bae45a"},
    {file = "cryptography-38.0.1-pp37-pypy37_pp73-manylinux_2_17_x86_64.manylinux2014_x86_64.whl", hash = "sha256:896dd3a66959d3a5ddcfc140a53391f69ff1e8f25d93f0e2e7830c6de90ceb9d"},
    {file = "cryptography-38.0.1-pp37-pypy37_pp73-manylinux_2_24_x86_64.whl", hash = "sha256:d3971e2749a723e9084dd507584e2a2761f78ad2c638aa31e80bc7a15c9db4f9"},
    {file = "cryptography-38.0.1-pp37-pypy37_pp73-manylinux_2_28_x86_64.whl", hash = "sha256:79473cf8a5cbc471979bd9378c9f425384980fcf2ab6534b18ed7d0d9843987d"},
    {file = "cryptography-38.0.1-pp38-pypy38_pp73-macosx_10_10_x86_64.whl", hash = "sha256:d9e69ae01f99abe6ad646947bba8941e896cb3aa805be2597a0400e0764b5818"},
    {file = "cryptography-38.0.1-pp38-pypy38_pp73-manylinux_2_17_x86_64.manylinux2014_x86_64.whl", hash = "sha256:5067ee7f2bce36b11d0e334abcd1ccf8c541fc0bbdaf57cdd511fdee53e879b6"},
    {file = "cryptography-38.0.1-pp38-pypy38_pp73-manylinux_2_24_x86_64.whl", hash = "sha256:3e3a2599e640927089f932295a9a247fc40a5bdf69b0484532f530471a382750"},
    {file = "cryptography-38.0.1-pp38-pypy38_pp73-manylinux_2_28_x86_64.whl", hash = "sha256:c2e5856248a416767322c8668ef1845ad46ee62629266f84a8f007a317141013"},
    {file = "cryptography-38.0.1-pp38-pypy38_pp73-win_amd64.whl", hash = "sha256:64760ba5331e3f1794d0bcaabc0d0c39e8c60bf67d09c93dc0e54189dfd7cfe5"},
    {file = "cryptography-38.0.1-pp39-pypy39_pp73-macosx_10_10_x86_64.whl", hash = "sha256:b6c9b706316d7b5a137c35e14f4103e2115b088c412140fdbd5f87c73284df61"},
    {file = "cryptography-38.0.1-pp39-pypy39_pp73-manylinux_2_17_x86_64.manylinux2014_x86_64.whl", hash = "sha256:b0163a849b6f315bf52815e238bc2b2346604413fa7c1601eea84bcddb5fb9ac"},
    {file = "cryptography-38.0.1-pp39-pypy39_pp73-manylinux_2_24_x86_64.whl", hash = "sha256:d1a5bd52d684e49a36582193e0b89ff267704cd4025abefb9e26803adeb3e5fb"},
    {file = "cryptography-38.0.1-pp39-pypy39_pp73-manylinux_2_28_x86_64.whl", hash = "sha256:765fa194a0f3372d83005ab83ab35d7c5526c4e22951e46059b8ac678b44fa5a"},
    {file = "cryptography-38.0.1-pp39-pypy39_pp73-win_amd64.whl", hash = "sha256:52e7bee800ec869b4031093875279f1ff2ed12c1e2f74923e8f49c916afd1d3b"},
    {file = "cryptography-38.0.1.tar.gz", hash = "sha256:1db3d807a14931fa317f96435695d9ec386be7b84b618cc61cfa5d08b0ae33d7"},
]
dictdiffer = [
    {file = "dictdiffer-0.8.1-py2.py3-none-any.whl", hash = "sha256:d79d9a39e459fe33497c858470ca0d2e93cb96621751de06d631856adfd9c390"},
    {file = "dictdiffer-0.8.1.tar.gz", hash = "sha256:1adec0d67cdf6166bda96ae2934ddb5e54433998ceab63c984574d187cc563d2"},
]
distlib = [
    {file = "distlib-0.3.6-py2.py3-none-any.whl", hash = "sha256:f35c4b692542ca110de7ef0bea44d73981caeb34ca0b9b6b2e6d7790dda8f80e"},
    {file = "distlib-0.3.6.tar.gz", hash = "sha256:14bad2d9b04d3a36127ac97f30b12a19268f211063d8f8ee4f47108896e11b46"},
]
dnspython = [
    {file = "dnspython-2.2.1-py3-none-any.whl", hash = "sha256:a851e51367fb93e9e1361732c1d60dab63eff98712e503ea7d92e6eccb109b4f"},
    {file = "dnspython-2.2.1.tar.gz", hash = "sha256:0f7569a4a6ff151958b64304071d370daa3243d15941a7beedf0c9fe5105603e"},
]
ecdsa = [
    {file = "ecdsa-0.18.0-py2.py3-none-any.whl", hash = "sha256:80600258e7ed2f16b9aa1d7c295bd70194109ad5a30fdee0eaeefef1d4c559dd"},
    {file = "ecdsa-0.18.0.tar.gz", hash = "sha256:190348041559e21b22a1d65cee485282ca11a6f81d503fddb84d5017e9ed1e49"},
]
email-validator = [
    {file = "email_validator-1.3.0-py2.py3-none-any.whl", hash = "sha256:816073f2a7cffef786b29928f58ec16cdac42710a53bb18aa94317e3e145ec5c"},
    {file = "email_validator-1.3.0.tar.gz", hash = "sha256:553a66f8be2ec2dea641ae1d3f29017ab89e9d603d4a25cdaac39eefa283d769"},
]
et-xmlfile = [
    {file = "et_xmlfile-1.1.0-py3-none-any.whl", hash = "sha256:a2ba85d1d6a74ef63837eed693bcb89c3f752169b0e3e7ae5b16ca5e1b3deada"},
    {file = "et_xmlfile-1.1.0.tar.gz", hash = "sha256:8eb9e2bc2f8c97e37a2dc85a09ecdcdec9d8a396530a6d5a33b30b9a92da0c5c"},
]
execnet = [
    {file = "execnet-1.9.0-py2.py3-none-any.whl", hash = "sha256:a295f7cc774947aac58dde7fdc85f4aa00c42adf5d8f5468fc630c1acf30a142"},
    {file = "execnet-1.9.0.tar.gz", hash = "sha256:8f694f3ba9cc92cab508b152dcfe322153975c29bda272e2fd7f3f00f36e47c5"},
]
Faker = [
    {file = "Faker-8.16.0-py3-none-any.whl", hash = "sha256:bb10913b9d3ac2aa37180f816c82040e81f9e0c32cb08445533f293cec8930bf"},
    {file = "Faker-8.16.0.tar.gz", hash = "sha256:d70b375d0af0e4c3abd594003691a1055a96281a414884e623d27bccc7d781da"},
]
filelock = [
    {file = "filelock-3.8.0-py3-none-any.whl", hash = "sha256:617eb4e5eedc82fc5f47b6d61e4d11cb837c56cb4544e39081099fa17ad109d4"},
    {file = "filelock-3.8.0.tar.gz", hash = "sha256:55447caa666f2198c5b6b13a26d2084d26fa5b115c00d065664b2124680c4edc"},
]
frozenlist = [
    {file = "frozenlist-1.3.1-cp310-cp310-macosx_10_9_universal2.whl", hash = "sha256:5f271c93f001748fc26ddea409241312a75e13466b06c94798d1a341cf0e6989"},
    {file = "frozenlist-1.3.1-cp310-cp310-macosx_10_9_x86_64.whl", hash = "sha256:9c6ef8014b842f01f5d2b55315f1af5cbfde284eb184075c189fd657c2fd8204"},
    {file = "frozenlist-1.3.1-cp310-cp310-macosx_11_0_arm64.whl", hash = "sha256:219a9676e2eae91cb5cc695a78b4cb43d8123e4160441d2b6ce8d2c70c60e2f3"},
    {file = "frozenlist-1.3.1-cp310-cp310-manylinux_2_17_aarch64.manylinux2014_aarch64.whl", hash = "sha256:b47d64cdd973aede3dd71a9364742c542587db214e63b7529fbb487ed67cddd9"},
    {file = "frozenlist-1.3.1-cp310-cp310-manylinux_2_17_ppc64le.manylinux2014_ppc64le.whl", hash = "sha256:2af6f7a4e93f5d08ee3f9152bce41a6015b5cf87546cb63872cc19b45476e98a"},
    {file = "frozenlist-1.3.1-cp310-cp310-manylinux_2_17_s390x.manylinux2014_s390x.whl", hash = "sha256:a718b427ff781c4f4e975525edb092ee2cdef6a9e7bc49e15063b088961806f8"},
    {file = "frozenlist-1.3.1-cp310-cp310-manylinux_2_5_i686.manylinux1_i686.manylinux_2_17_i686.manylinux2014_i686.whl", hash = "sha256:c56c299602c70bc1bb5d1e75f7d8c007ca40c9d7aebaf6e4ba52925d88ef826d"},
    {file = "frozenlist-1.3.1-cp310-cp310-manylinux_2_5_x86_64.manylinux1_x86_64.manylinux_2_17_x86_64.manylinux2014_x86_64.whl", hash = "sha256:717470bfafbb9d9be624da7780c4296aa7935294bd43a075139c3d55659038ca"},
    {file = "frozenlist-1.3.1-cp310-cp310-musllinux_1_1_aarch64.whl", hash = "sha256:31b44f1feb3630146cffe56344704b730c33e042ffc78d21f2125a6a91168131"},
    {file = "frozenlist-1.3.1-cp310-cp310-musllinux_1_1_i686.whl", hash = "sha256:c3b31180b82c519b8926e629bf9f19952c743e089c41380ddca5db556817b221"},
    {file = "frozenlist-1.3.1-cp310-cp310-musllinux_1_1_ppc64le.whl", hash = "sha256:d82bed73544e91fb081ab93e3725e45dd8515c675c0e9926b4e1f420a93a6ab9"},
    {file = "frozenlist-1.3.1-cp310-cp310-musllinux_1_1_s390x.whl", hash = "sha256:49459f193324fbd6413e8e03bd65789e5198a9fa3095e03f3620dee2f2dabff2"},
    {file = "frozenlist-1.3.1-cp310-cp310-musllinux_1_1_x86_64.whl", hash = "sha256:94e680aeedc7fd3b892b6fa8395b7b7cc4b344046c065ed4e7a1e390084e8cb5"},
    {file = "frozenlist-1.3.1-cp310-cp310-win32.whl", hash = "sha256:fabb953ab913dadc1ff9dcc3a7a7d3dc6a92efab3a0373989b8063347f8705be"},
    {file = "frozenlist-1.3.1-cp310-cp310-win_amd64.whl", hash = "sha256:eee0c5ecb58296580fc495ac99b003f64f82a74f9576a244d04978a7e97166db"},
    {file = "frozenlist-1.3.1-cp37-cp37m-macosx_10_9_x86_64.whl", hash = "sha256:0bc75692fb3770cf2b5856a6c2c9de967ca744863c5e89595df64e252e4b3944"},
    {file = "frozenlist-1.3.1-cp37-cp37m-manylinux_2_17_aarch64.manylinux2014_aarch64.whl", hash = "sha256:086ca1ac0a40e722d6833d4ce74f5bf1aba2c77cbfdc0cd83722ffea6da52a04"},
    {file = "frozenlist-1.3.1-cp37-cp37m-manylinux_2_17_ppc64le.manylinux2014_ppc64le.whl", hash = "sha256:1b51eb355e7f813bcda00276b0114c4172872dc5fb30e3fea059b9367c18fbcb"},
    {file = "frozenlist-1.3.1-cp37-cp37m-manylinux_2_17_s390x.manylinux2014_s390x.whl", hash = "sha256:74140933d45271c1a1283f708c35187f94e1256079b3c43f0c2267f9db5845ff"},
    {file = "frozenlist-1.3.1-cp37-cp37m-manylinux_2_5_i686.manylinux1_i686.manylinux_2_17_i686.manylinux2014_i686.whl", hash = "sha256:ee4c5120ddf7d4dd1eaf079af3af7102b56d919fa13ad55600a4e0ebe532779b"},
    {file = "frozenlist-1.3.1-cp37-cp37m-manylinux_2_5_x86_64.manylinux1_x86_64.manylinux_2_17_x86_64.manylinux2014_x86_64.whl", hash = "sha256:97d9e00f3ac7c18e685320601f91468ec06c58acc185d18bb8e511f196c8d4b2"},
    {file = "frozenlist-1.3.1-cp37-cp37m-musllinux_1_1_aarch64.whl", hash = "sha256:6e19add867cebfb249b4e7beac382d33215d6d54476bb6be46b01f8cafb4878b"},
    {file = "frozenlist-1.3.1-cp37-cp37m-musllinux_1_1_i686.whl", hash = "sha256:a027f8f723d07c3f21963caa7d585dcc9b089335565dabe9c814b5f70c52705a"},
    {file = "frozenlist-1.3.1-cp37-cp37m-musllinux_1_1_ppc64le.whl", hash = "sha256:61d7857950a3139bce035ad0b0945f839532987dfb4c06cfe160254f4d19df03"},
    {file = "frozenlist-1.3.1-cp37-cp37m-musllinux_1_1_s390x.whl", hash = "sha256:53b2b45052e7149ee8b96067793db8ecc1ae1111f2f96fe1f88ea5ad5fd92d10"},
    {file = "frozenlist-1.3.1-cp37-cp37m-musllinux_1_1_x86_64.whl", hash = "sha256:bbb1a71b1784e68870800b1bc9f3313918edc63dbb8f29fbd2e767ce5821696c"},
    {file = "frozenlist-1.3.1-cp37-cp37m-win32.whl", hash = "sha256:ab6fa8c7871877810e1b4e9392c187a60611fbf0226a9e0b11b7b92f5ac72792"},
    {file = "frozenlist-1.3.1-cp37-cp37m-win_amd64.whl", hash = "sha256:f89139662cc4e65a4813f4babb9ca9544e42bddb823d2ec434e18dad582543bc"},
    {file = "frozenlist-1.3.1-cp38-cp38-macosx_10_9_universal2.whl", hash = "sha256:4c0c99e31491a1d92cde8648f2e7ccad0e9abb181f6ac3ddb9fc48b63301808e"},
    {file = "frozenlist-1.3.1-cp38-cp38-macosx_10_9_x86_64.whl", hash = "sha256:61e8cb51fba9f1f33887e22488bad1e28dd8325b72425f04517a4d285a04c519"},
    {file = "frozenlist-1.3.1-cp38-cp38-macosx_11_0_arm64.whl", hash = "sha256:cc2f3e368ee5242a2cbe28323a866656006382872c40869b49b265add546703f"},
    {file = "frozenlist-1.3.1-cp38-cp38-manylinux_2_17_aarch64.manylinux2014_aarch64.whl", hash = "sha256:58fb94a01414cddcdc6839807db77ae8057d02ddafc94a42faee6004e46c9ba8"},
    {file = "frozenlist-1.3.1-cp38-cp38-manylinux_2_17_ppc64le.manylinux2014_ppc64le.whl", hash = "sha256:022178b277cb9277d7d3b3f2762d294f15e85cd2534047e68a118c2bb0058f3e"},
    {file = "frozenlist-1.3.1-cp38-cp38-manylinux_2_17_s390x.manylinux2014_s390x.whl", hash = "sha256:572ce381e9fe027ad5e055f143763637dcbac2542cfe27f1d688846baeef5170"},
    {file = "frozenlist-1.3.1-cp38-cp38-manylinux_2_5_i686.manylinux1_i686.manylinux_2_17_i686.manylinux2014_i686.whl", hash = "sha256:19127f8dcbc157ccb14c30e6f00392f372ddb64a6ffa7106b26ff2196477ee9f"},
    {file = "frozenlist-1.3.1-cp38-cp38-manylinux_2_5_x86_64.manylinux1_x86_64.manylinux_2_17_x86_64.manylinux2014_x86_64.whl", hash = "sha256:42719a8bd3792744c9b523674b752091a7962d0d2d117f0b417a3eba97d1164b"},
    {file = "frozenlist-1.3.1-cp38-cp38-musllinux_1_1_aarch64.whl", hash = "sha256:2743bb63095ef306041c8f8ea22bd6e4d91adabf41887b1ad7886c4c1eb43d5f"},
    {file = "frozenlist-1.3.1-cp38-cp38-musllinux_1_1_i686.whl", hash = "sha256:fa47319a10e0a076709644a0efbcaab9e91902c8bd8ef74c6adb19d320f69b83"},
    {file = "frozenlist-1.3.1-cp38-cp38-musllinux_1_1_ppc64le.whl", hash = "sha256:52137f0aea43e1993264a5180c467a08a3e372ca9d378244c2d86133f948b26b"},
    {file = "frozenlist-1.3.1-cp38-cp38-musllinux_1_1_s390x.whl", hash = "sha256:f5abc8b4d0c5b556ed8cd41490b606fe99293175a82b98e652c3f2711b452988"},
    {file = "frozenlist-1.3.1-cp38-cp38-musllinux_1_1_x86_64.whl", hash = "sha256:1e1cf7bc8cbbe6ce3881863671bac258b7d6bfc3706c600008925fb799a256e2"},
    {file = "frozenlist-1.3.1-cp38-cp38-win32.whl", hash = "sha256:0dde791b9b97f189874d654c55c24bf7b6782343e14909c84beebd28b7217845"},
    {file = "frozenlist-1.3.1-cp38-cp38-win_amd64.whl", hash = "sha256:9494122bf39da6422b0972c4579e248867b6b1b50c9b05df7e04a3f30b9a413d"},
    {file = "frozenlist-1.3.1-cp39-cp39-macosx_10_9_universal2.whl", hash = "sha256:31bf9539284f39ff9398deabf5561c2b0da5bb475590b4e13dd8b268d7a3c5c1"},
    {file = "frozenlist-1.3.1-cp39-cp39-macosx_10_9_x86_64.whl", hash = "sha256:e0c8c803f2f8db7217898d11657cb6042b9b0553a997c4a0601f48a691480fab"},
    {file = "frozenlist-1.3.1-cp39-cp39-macosx_11_0_arm64.whl", hash = "sha256:da5ba7b59d954f1f214d352308d1d86994d713b13edd4b24a556bcc43d2ddbc3"},
    {file = "frozenlist-1.3.1-cp39-cp39-manylinux_2_17_aarch64.manylinux2014_aarch64.whl", hash = "sha256:74e6b2b456f21fc93ce1aff2b9728049f1464428ee2c9752a4b4f61e98c4db96"},
    {file = "frozenlist-1.3.1-cp39-cp39-manylinux_2_17_ppc64le.manylinux2014_ppc64le.whl", hash = "sha256:526d5f20e954d103b1d47232e3839f3453c02077b74203e43407b962ab131e7b"},
    {file = "frozenlist-1.3.1-cp39-cp39-manylinux_2_17_s390x.manylinux2014_s390x.whl", hash = "sha256:b499c6abe62a7a8d023e2c4b2834fce78a6115856ae95522f2f974139814538c"},
    {file = "frozenlist-1.3.1-cp39-cp39-manylinux_2_5_i686.manylinux1_i686.manylinux_2_17_i686.manylinux2014_i686.whl", hash = "sha256:ab386503f53bbbc64d1ad4b6865bf001414930841a870fc97f1546d4d133f141"},
    {file = "frozenlist-1.3.1-cp39-cp39-manylinux_2_5_x86_64.manylinux1_x86_64.manylinux_2_17_x86_64.manylinux2014_x86_64.whl", hash = "sha256:5f63c308f82a7954bf8263a6e6de0adc67c48a8b484fab18ff87f349af356efd"},
    {file = "frozenlist-1.3.1-cp39-cp39-musllinux_1_1_aarch64.whl", hash = "sha256:12607804084d2244a7bd4685c9d0dca5df17a6a926d4f1967aa7978b1028f89f"},
    {file = "frozenlist-1.3.1-cp39-cp39-musllinux_1_1_i686.whl", hash = "sha256:da1cdfa96425cbe51f8afa43e392366ed0b36ce398f08b60de6b97e3ed4affef"},
    {file = "frozenlist-1.3.1-cp39-cp39-musllinux_1_1_ppc64le.whl", hash = "sha256:f810e764617b0748b49a731ffaa525d9bb36ff38332411704c2400125af859a6"},
    {file = "frozenlist-1.3.1-cp39-cp39-musllinux_1_1_s390x.whl", hash = "sha256:35c3d79b81908579beb1fb4e7fcd802b7b4921f1b66055af2578ff7734711cfa"},
    {file = "frozenlist-1.3.1-cp39-cp39-musllinux_1_1_x86_64.whl", hash = "sha256:c92deb5d9acce226a501b77307b3b60b264ca21862bd7d3e0c1f3594022f01bc"},
    {file = "frozenlist-1.3.1-cp39-cp39-win32.whl", hash = "sha256:5e77a8bd41e54b05e4fb2708dc6ce28ee70325f8c6f50f3df86a44ecb1d7a19b"},
    {file = "frozenlist-1.3.1-cp39-cp39-win_amd64.whl", hash = "sha256:625d8472c67f2d96f9a4302a947f92a7adbc1e20bedb6aff8dbc8ff039ca6189"},
    {file = "frozenlist-1.3.1.tar.gz", hash = "sha256:3a735e4211a04ccfa3f4833547acdf5d2f863bfeb01cfd3edaffbc251f15cec8"},
]
greenlet = [
    {file = "greenlet-1.1.3.post0-cp27-cp27m-macosx_10_14_x86_64.whl", hash = "sha256:949c9061b8c6d3e6e439466a9be1e787208dec6246f4ec5fffe9677b4c19fcc3"},
    {file = "greenlet-1.1.3.post0-cp27-cp27m-manylinux1_x86_64.whl", hash = "sha256:d7815e1519a8361c5ea2a7a5864945906f8e386fa1bc26797b4d443ab11a4589"},
    {file = "greenlet-1.1.3.post0-cp27-cp27m-manylinux2010_x86_64.whl", hash = "sha256:9649891ab4153f217f319914455ccf0b86986b55fc0573ce803eb998ad7d6854"},
    {file = "greenlet-1.1.3.post0-cp27-cp27m-win32.whl", hash = "sha256:11fc7692d95cc7a6a8447bb160d98671ab291e0a8ea90572d582d57361360f05"},
    {file = "greenlet-1.1.3.post0-cp27-cp27m-win_amd64.whl", hash = "sha256:05ae7383f968bba4211b1fbfc90158f8e3da86804878442b4fb6c16ccbcaa519"},
    {file = "greenlet-1.1.3.post0-cp27-cp27mu-manylinux1_x86_64.whl", hash = "sha256:ccbe7129a282ec5797df0451ca1802f11578be018a32979131065565da89b392"},
    {file = "greenlet-1.1.3.post0-cp27-cp27mu-manylinux2010_x86_64.whl", hash = "sha256:4a8b58232f5b72973350c2b917ea3df0bebd07c3c82a0a0e34775fc2c1f857e9"},
    {file = "greenlet-1.1.3.post0-cp310-cp310-macosx_10_15_x86_64.whl", hash = "sha256:f6661b58412879a2aa099abb26d3c93e91dedaba55a6394d1fb1512a77e85de9"},
    {file = "greenlet-1.1.3.post0-cp310-cp310-manylinux_2_17_aarch64.manylinux2014_aarch64.whl", hash = "sha256:2c6e942ca9835c0b97814d14f78da453241837419e0d26f7403058e8db3e38f8"},
    {file = "greenlet-1.1.3.post0-cp310-cp310-manylinux_2_17_ppc64le.manylinux2014_ppc64le.whl", hash = "sha256:a812df7282a8fc717eafd487fccc5ba40ea83bb5b13eb3c90c446d88dbdfd2be"},
    {file = "greenlet-1.1.3.post0-cp310-cp310-manylinux_2_17_x86_64.manylinux2014_x86_64.whl", hash = "sha256:83a7a6560df073ec9de2b7cb685b199dfd12519bc0020c62db9d1bb522f989fa"},
    {file = "greenlet-1.1.3.post0-cp310-cp310-musllinux_1_1_aarch64.whl", hash = "sha256:17a69967561269b691747e7f436d75a4def47e5efcbc3c573180fc828e176d80"},
    {file = "greenlet-1.1.3.post0-cp310-cp310-musllinux_1_1_x86_64.whl", hash = "sha256:60839ab4ea7de6139a3be35b77e22e0398c270020050458b3d25db4c7c394df5"},
    {file = "greenlet-1.1.3.post0-cp310-cp310-win_amd64.whl", hash = "sha256:8926a78192b8b73c936f3e87929931455a6a6c6c385448a07b9f7d1072c19ff3"},
    {file = "greenlet-1.1.3.post0-cp311-cp311-macosx_10_15_x86_64.whl", hash = "sha256:c6f90234e4438062d6d09f7d667f79edcc7c5e354ba3a145ff98176f974b8132"},
    {file = "greenlet-1.1.3.post0-cp311-cp311-manylinux_2_17_aarch64.manylinux2014_aarch64.whl", hash = "sha256:814f26b864ed2230d3a7efe0336f5766ad012f94aad6ba43a7c54ca88dd77cba"},
    {file = "greenlet-1.1.3.post0-cp311-cp311-manylinux_2_17_ppc64le.manylinux2014_ppc64le.whl", hash = "sha256:8fda1139d87ce5f7bd80e80e54f9f2c6fe2f47983f1a6f128c47bf310197deb6"},
    {file = "greenlet-1.1.3.post0-cp311-cp311-manylinux_2_17_x86_64.manylinux2014_x86_64.whl", hash = "sha256:c0643250dd0756f4960633f5359884f609a234d4066686754e834073d84e9b51"},
    {file = "greenlet-1.1.3.post0-cp311-cp311-musllinux_1_1_aarch64.whl", hash = "sha256:cb863057bed786f6622982fb8b2c122c68e6e9eddccaa9fa98fd937e45ee6c4f"},
    {file = "greenlet-1.1.3.post0-cp311-cp311-musllinux_1_1_x86_64.whl", hash = "sha256:8c0581077cf2734569f3e500fab09c0ff6a2ab99b1afcacbad09b3c2843ae743"},
    {file = "greenlet-1.1.3.post0-cp35-cp35m-macosx_10_14_x86_64.whl", hash = "sha256:695d0d8b5ae42c800f1763c9fce9d7b94ae3b878919379150ee5ba458a460d57"},
    {file = "greenlet-1.1.3.post0-cp35-cp35m-manylinux1_x86_64.whl", hash = "sha256:5662492df0588a51d5690f6578f3bbbd803e7f8d99a99f3bf6128a401be9c269"},
    {file = "greenlet-1.1.3.post0-cp35-cp35m-manylinux2010_x86_64.whl", hash = "sha256:bffba15cff4802ff493d6edcf20d7f94ab1c2aee7cfc1e1c7627c05f1102eee8"},
    {file = "greenlet-1.1.3.post0-cp35-cp35m-win32.whl", hash = "sha256:7afa706510ab079fd6d039cc6e369d4535a48e202d042c32e2097f030a16450f"},
    {file = "greenlet-1.1.3.post0-cp35-cp35m-win_amd64.whl", hash = "sha256:3a24f3213579dc8459e485e333330a921f579543a5214dbc935bc0763474ece3"},
    {file = "greenlet-1.1.3.post0-cp36-cp36m-macosx_10_14_x86_64.whl", hash = "sha256:64e10f303ea354500c927da5b59c3802196a07468332d292aef9ddaca08d03dd"},
    {file = "greenlet-1.1.3.post0-cp36-cp36m-manylinux1_x86_64.whl", hash = "sha256:eb6ac495dccb1520667cfea50d89e26f9ffb49fa28496dea2b95720d8b45eb54"},
    {file = "greenlet-1.1.3.post0-cp36-cp36m-manylinux2010_x86_64.whl", hash = "sha256:88720794390002b0c8fa29e9602b395093a9a766b229a847e8d88349e418b28a"},
    {file = "greenlet-1.1.3.post0-cp36-cp36m-manylinux_2_17_aarch64.manylinux2014_aarch64.whl", hash = "sha256:39464518a2abe9c505a727af7c0b4efff2cf242aa168be5f0daa47649f4d7ca8"},
    {file = "greenlet-1.1.3.post0-cp36-cp36m-manylinux_2_17_ppc64le.manylinux2014_ppc64le.whl", hash = "sha256:0914f02fcaa8f84f13b2df4a81645d9e82de21ed95633765dd5cc4d3af9d7403"},
    {file = "greenlet-1.1.3.post0-cp36-cp36m-manylinux_2_17_x86_64.manylinux2014_x86_64.whl", hash = "sha256:96656c5f7c95fc02c36d4f6ef32f4e94bb0b6b36e6a002c21c39785a4eec5f5d"},
    {file = "greenlet-1.1.3.post0-cp36-cp36m-musllinux_1_1_aarch64.whl", hash = "sha256:4f74aa0092602da2069df0bc6553919a15169d77bcdab52a21f8c5242898f519"},
    {file = "greenlet-1.1.3.post0-cp36-cp36m-musllinux_1_1_x86_64.whl", hash = "sha256:3aeac044c324c1a4027dca0cde550bd83a0c0fbff7ef2c98df9e718a5086c194"},
    {file = "greenlet-1.1.3.post0-cp36-cp36m-win32.whl", hash = "sha256:fe7c51f8a2ab616cb34bc33d810c887e89117771028e1e3d3b77ca25ddeace04"},
    {file = "greenlet-1.1.3.post0-cp36-cp36m-win_amd64.whl", hash = "sha256:70048d7b2c07c5eadf8393e6398595591df5f59a2f26abc2f81abca09610492f"},
    {file = "greenlet-1.1.3.post0-cp37-cp37m-macosx_10_15_x86_64.whl", hash = "sha256:66aa4e9a726b70bcbfcc446b7ba89c8cec40f405e51422c39f42dfa206a96a05"},
    {file = "greenlet-1.1.3.post0-cp37-cp37m-manylinux1_x86_64.whl", hash = "sha256:025b8de2273d2809f027d347aa2541651d2e15d593bbce0d5f502ca438c54136"},
    {file = "greenlet-1.1.3.post0-cp37-cp37m-manylinux2010_x86_64.whl", hash = "sha256:82a38d7d2077128a017094aff334e67e26194f46bd709f9dcdacbf3835d47ef5"},
    {file = "greenlet-1.1.3.post0-cp37-cp37m-manylinux_2_17_aarch64.manylinux2014_aarch64.whl", hash = "sha256:f7d20c3267385236b4ce54575cc8e9f43e7673fc761b069c820097092e318e3b"},
    {file = "greenlet-1.1.3.post0-cp37-cp37m-manylinux_2_17_ppc64le.manylinux2014_ppc64le.whl", hash = "sha256:c8ece5d1a99a2adcb38f69af2f07d96fb615415d32820108cd340361f590d128"},
    {file = "greenlet-1.1.3.post0-cp37-cp37m-manylinux_2_17_x86_64.manylinux2014_x86_64.whl", hash = "sha256:2794eef1b04b5ba8948c72cc606aab62ac4b0c538b14806d9c0d88afd0576d6b"},
    {file = "greenlet-1.1.3.post0-cp37-cp37m-musllinux_1_1_aarch64.whl", hash = "sha256:a8d24eb5cb67996fb84633fdc96dbc04f2d8b12bfcb20ab3222d6be271616b67"},
    {file = "greenlet-1.1.3.post0-cp37-cp37m-musllinux_1_1_x86_64.whl", hash = "sha256:0120a879aa2b1ac5118bce959ea2492ba18783f65ea15821680a256dfad04754"},
    {file = "greenlet-1.1.3.post0-cp37-cp37m-win32.whl", hash = "sha256:bef49c07fcb411c942da6ee7d7ea37430f830c482bf6e4b72d92fd506dd3a427"},
    {file = "greenlet-1.1.3.post0-cp37-cp37m-win_amd64.whl", hash = "sha256:62723e7eb85fa52e536e516ee2ac91433c7bb60d51099293671815ff49ed1c21"},
    {file = "greenlet-1.1.3.post0-cp38-cp38-macosx_10_15_x86_64.whl", hash = "sha256:d25cdedd72aa2271b984af54294e9527306966ec18963fd032cc851a725ddc1b"},
    {file = "greenlet-1.1.3.post0-cp38-cp38-manylinux1_x86_64.whl", hash = "sha256:924df1e7e5db27d19b1359dc7d052a917529c95ba5b8b62f4af611176da7c8ad"},
    {file = "greenlet-1.1.3.post0-cp38-cp38-manylinux2010_x86_64.whl", hash = "sha256:ec615d2912b9ad807afd3be80bf32711c0ff9c2b00aa004a45fd5d5dde7853d9"},
    {file = "greenlet-1.1.3.post0-cp38-cp38-manylinux_2_17_aarch64.manylinux2014_aarch64.whl", hash = "sha256:0971d37ae0eaf42344e8610d340aa0ad3d06cd2eee381891a10fe771879791f9"},
    {file = "greenlet-1.1.3.post0-cp38-cp38-manylinux_2_17_ppc64le.manylinux2014_ppc64le.whl", hash = "sha256:325f272eb997916b4a3fc1fea7313a8adb760934c2140ce13a2117e1b0a8095d"},
    {file = "greenlet-1.1.3.post0-cp38-cp38-manylinux_2_17_x86_64.manylinux2014_x86_64.whl", hash = "sha256:d75afcbb214d429dacdf75e03a1d6d6c5bd1fa9c35e360df8ea5b6270fb2211c"},
    {file = "greenlet-1.1.3.post0-cp38-cp38-musllinux_1_1_aarch64.whl", hash = "sha256:5c2d21c2b768d8c86ad935e404cc78c30d53dea009609c3ef3a9d49970c864b5"},
    {file = "greenlet-1.1.3.post0-cp38-cp38-musllinux_1_1_x86_64.whl", hash = "sha256:467b73ce5dcd89e381292fb4314aede9b12906c18fab903f995b86034d96d5c8"},
    {file = "greenlet-1.1.3.post0-cp38-cp38-win32.whl", hash = "sha256:8149a6865b14c33be7ae760bcdb73548bb01e8e47ae15e013bf7ef9290ca309a"},
    {file = "greenlet-1.1.3.post0-cp38-cp38-win_amd64.whl", hash = "sha256:104f29dd822be678ef6b16bf0035dcd43206a8a48668a6cae4d2fe9c7a7abdeb"},
    {file = "greenlet-1.1.3.post0-cp39-cp39-macosx_10_15_x86_64.whl", hash = "sha256:c8c9301e3274276d3d20ab6335aa7c5d9e5da2009cccb01127bddb5c951f8870"},
    {file = "greenlet-1.1.3.post0-cp39-cp39-manylinux1_x86_64.whl", hash = "sha256:8415239c68b2ec9de10a5adf1130ee9cb0ebd3e19573c55ba160ff0ca809e012"},
    {file = "greenlet-1.1.3.post0-cp39-cp39-manylinux2010_x86_64.whl", hash = "sha256:3c22998bfef3fcc1b15694818fc9b1b87c6cc8398198b96b6d355a7bcb8c934e"},
    {file = "greenlet-1.1.3.post0-cp39-cp39-manylinux_2_17_aarch64.manylinux2014_aarch64.whl", hash = "sha256:0aa1845944e62f358d63fcc911ad3b415f585612946b8edc824825929b40e59e"},
    {file = "greenlet-1.1.3.post0-cp39-cp39-manylinux_2_17_ppc64le.manylinux2014_ppc64le.whl", hash = "sha256:890f633dc8cb307761ec566bc0b4e350a93ddd77dc172839be122be12bae3e10"},
    {file = "greenlet-1.1.3.post0-cp39-cp39-manylinux_2_17_x86_64.manylinux2014_x86_64.whl", hash = "sha256:7cf37343e43404699d58808e51f347f57efd3010cc7cee134cdb9141bd1ad9ea"},
    {file = "greenlet-1.1.3.post0-cp39-cp39-musllinux_1_1_aarch64.whl", hash = "sha256:5edf75e7fcfa9725064ae0d8407c849456553a181ebefedb7606bac19aa1478b"},
    {file = "greenlet-1.1.3.post0-cp39-cp39-musllinux_1_1_x86_64.whl", hash = "sha256:0a954002064ee919b444b19c1185e8cce307a1f20600f47d6f4b6d336972c809"},
    {file = "greenlet-1.1.3.post0-cp39-cp39-win32.whl", hash = "sha256:2ccdc818cc106cc238ff7eba0d71b9c77be868fdca31d6c3b1347a54c9b187b2"},
    {file = "greenlet-1.1.3.post0-cp39-cp39-win_amd64.whl", hash = "sha256:91a84faf718e6f8b888ca63d0b2d6d185c8e2a198d2a7322d75c303e7097c8b7"},
    {file = "greenlet-1.1.3.post0.tar.gz", hash = "sha256:f5e09dc5c6e1796969fd4b775ea1417d70e49a5df29aaa8e5d10675d9e11872c"},
]
hiredis = [
    {file = "hiredis-2.0.0-cp36-cp36m-macosx_10_9_x86_64.whl", hash = "sha256:b4c8b0bc5841e578d5fb32a16e0c305359b987b850a06964bd5a62739d688048"},
    {file = "hiredis-2.0.0-cp36-cp36m-manylinux1_i686.whl", hash = "sha256:0adea425b764a08270820531ec2218d0508f8ae15a448568109ffcae050fee26"},
    {file = "hiredis-2.0.0-cp36-cp36m-manylinux1_x86_64.whl", hash = "sha256:3d55e36715ff06cdc0ab62f9591607c4324297b6b6ce5b58cb9928b3defe30ea"},
    {file = "hiredis-2.0.0-cp36-cp36m-manylinux2010_i686.whl", hash = "sha256:5d2a48c80cf5a338d58aae3c16872f4d452345e18350143b3bf7216d33ba7b99"},
    {file = "hiredis-2.0.0-cp36-cp36m-manylinux2010_x86_64.whl", hash = "sha256:240ce6dc19835971f38caf94b5738092cb1e641f8150a9ef9251b7825506cb05"},
    {file = "hiredis-2.0.0-cp36-cp36m-manylinux2014_aarch64.whl", hash = "sha256:5dc7a94bb11096bc4bffd41a3c4f2b958257085c01522aa81140c68b8bf1630a"},
    {file = "hiredis-2.0.0-cp36-cp36m-win32.whl", hash = "sha256:139705ce59d94eef2ceae9fd2ad58710b02aee91e7fa0ccb485665ca0ecbec63"},
    {file = "hiredis-2.0.0-cp36-cp36m-win_amd64.whl", hash = "sha256:c39c46d9e44447181cd502a35aad2bb178dbf1b1f86cf4db639d7b9614f837c6"},
    {file = "hiredis-2.0.0-cp37-cp37m-macosx_10_9_x86_64.whl", hash = "sha256:adf4dd19d8875ac147bf926c727215a0faf21490b22c053db464e0bf0deb0485"},
    {file = "hiredis-2.0.0-cp37-cp37m-manylinux1_i686.whl", hash = "sha256:0f41827028901814c709e744060843c77e78a3aca1e0d6875d2562372fcb405a"},
    {file = "hiredis-2.0.0-cp37-cp37m-manylinux1_x86_64.whl", hash = "sha256:508999bec4422e646b05c95c598b64bdbef1edf0d2b715450a078ba21b385bcc"},
    {file = "hiredis-2.0.0-cp37-cp37m-manylinux2010_i686.whl", hash = "sha256:0d5109337e1db373a892fdcf78eb145ffb6bbd66bb51989ec36117b9f7f9b579"},
    {file = "hiredis-2.0.0-cp37-cp37m-manylinux2010_x86_64.whl", hash = "sha256:04026461eae67fdefa1949b7332e488224eac9e8f2b5c58c98b54d29af22093e"},
    {file = "hiredis-2.0.0-cp37-cp37m-manylinux2014_aarch64.whl", hash = "sha256:a00514362df15af041cc06e97aebabf2895e0a7c42c83c21894be12b84402d79"},
    {file = "hiredis-2.0.0-cp37-cp37m-win32.whl", hash = "sha256:09004096e953d7ebd508cded79f6b21e05dff5d7361771f59269425108e703bc"},
    {file = "hiredis-2.0.0-cp37-cp37m-win_amd64.whl", hash = "sha256:f8196f739092a78e4f6b1b2172679ed3343c39c61a3e9d722ce6fcf1dac2824a"},
    {file = "hiredis-2.0.0-cp38-cp38-macosx_10_9_x86_64.whl", hash = "sha256:294a6697dfa41a8cba4c365dd3715abc54d29a86a40ec6405d677ca853307cfb"},
    {file = "hiredis-2.0.0-cp38-cp38-manylinux1_i686.whl", hash = "sha256:3dddf681284fe16d047d3ad37415b2e9ccdc6c8986c8062dbe51ab9a358b50a5"},
    {file = "hiredis-2.0.0-cp38-cp38-manylinux1_x86_64.whl", hash = "sha256:dcef843f8de4e2ff5e35e96ec2a4abbdf403bd0f732ead127bd27e51f38ac298"},
    {file = "hiredis-2.0.0-cp38-cp38-manylinux2010_i686.whl", hash = "sha256:87c7c10d186f1743a8fd6a971ab6525d60abd5d5d200f31e073cd5e94d7e7a9d"},
    {file = "hiredis-2.0.0-cp38-cp38-manylinux2010_x86_64.whl", hash = "sha256:7f0055f1809b911ab347a25d786deff5e10e9cf083c3c3fd2dd04e8612e8d9db"},
    {file = "hiredis-2.0.0-cp38-cp38-manylinux2014_aarch64.whl", hash = "sha256:11d119507bb54e81f375e638225a2c057dda748f2b1deef05c2b1a5d42686048"},
    {file = "hiredis-2.0.0-cp38-cp38-win32.whl", hash = "sha256:7492af15f71f75ee93d2a618ca53fea8be85e7b625e323315169977fae752426"},
    {file = "hiredis-2.0.0-cp38-cp38-win_amd64.whl", hash = "sha256:65d653df249a2f95673976e4e9dd7ce10de61cfc6e64fa7eeaa6891a9559c581"},
    {file = "hiredis-2.0.0-cp39-cp39-macosx_10_9_x86_64.whl", hash = "sha256:ae8427a5e9062ba66fc2c62fb19a72276cf12c780e8db2b0956ea909c48acff5"},
    {file = "hiredis-2.0.0-cp39-cp39-manylinux1_i686.whl", hash = "sha256:3f5f7e3a4ab824e3de1e1700f05ad76ee465f5f11f5db61c4b297ec29e692b2e"},
    {file = "hiredis-2.0.0-cp39-cp39-manylinux1_x86_64.whl", hash = "sha256:e3447d9e074abf0e3cd85aef8131e01ab93f9f0e86654db7ac8a3f73c63706ce"},
    {file = "hiredis-2.0.0-cp39-cp39-manylinux2010_i686.whl", hash = "sha256:8b42c0dc927b8d7c0eb59f97e6e34408e53bc489f9f90e66e568f329bff3e443"},
    {file = "hiredis-2.0.0-cp39-cp39-manylinux2010_x86_64.whl", hash = "sha256:b84f29971f0ad4adaee391c6364e6f780d5aae7e9226d41964b26b49376071d0"},
    {file = "hiredis-2.0.0-cp39-cp39-manylinux2014_aarch64.whl", hash = "sha256:0b39ec237459922c6544d071cdcf92cbb5bc6685a30e7c6d985d8a3e3a75326e"},
    {file = "hiredis-2.0.0-cp39-cp39-win32.whl", hash = "sha256:a7928283143a401e72a4fad43ecc85b35c27ae699cf5d54d39e1e72d97460e1d"},
    {file = "hiredis-2.0.0-cp39-cp39-win_amd64.whl", hash = "sha256:a4ee8000454ad4486fb9f28b0cab7fa1cd796fc36d639882d0b34109b5b3aec9"},
    {file = "hiredis-2.0.0-pp36-pypy36_pp73-macosx_10_9_x86_64.whl", hash = "sha256:1f03d4dadd595f7a69a75709bc81902673fa31964c75f93af74feac2f134cc54"},
    {file = "hiredis-2.0.0-pp36-pypy36_pp73-manylinux1_x86_64.whl", hash = "sha256:04927a4c651a0e9ec11c68e4427d917e44ff101f761cd3b5bc76f86aaa431d27"},
    {file = "hiredis-2.0.0-pp36-pypy36_pp73-manylinux2010_x86_64.whl", hash = "sha256:a39efc3ade8c1fb27c097fd112baf09d7fd70b8cb10ef1de4da6efbe066d381d"},
    {file = "hiredis-2.0.0-pp36-pypy36_pp73-win32.whl", hash = "sha256:07bbf9bdcb82239f319b1f09e8ef4bdfaec50ed7d7ea51a56438f39193271163"},
    {file = "hiredis-2.0.0-pp37-pypy37_pp73-macosx_10_9_x86_64.whl", hash = "sha256:807b3096205c7cec861c8803a6738e33ed86c9aae76cac0e19454245a6bbbc0a"},
    {file = "hiredis-2.0.0-pp37-pypy37_pp73-manylinux1_x86_64.whl", hash = "sha256:1233e303645f468e399ec906b6b48ab7cd8391aae2d08daadbb5cad6ace4bd87"},
    {file = "hiredis-2.0.0-pp37-pypy37_pp73-manylinux2010_x86_64.whl", hash = "sha256:cb2126603091902767d96bcb74093bd8b14982f41809f85c9b96e519c7e1dc41"},
    {file = "hiredis-2.0.0-pp37-pypy37_pp73-win32.whl", hash = "sha256:f52010e0a44e3d8530437e7da38d11fb822acfb0d5b12e9cd5ba655509937ca0"},
    {file = "hiredis-2.0.0.tar.gz", hash = "sha256:81d6d8e39695f2c37954d1011c0480ef7cf444d4e3ae24bc5e89ee5de360139a"},
]
humanfriendly = [
    {file = "humanfriendly-10.0-py2.py3-none-any.whl", hash = "sha256:1697e1a8a8f550fd43c2865cd84542fc175a61dcb779b6fee18cf6b6ccba1477"},
    {file = "humanfriendly-10.0.tar.gz", hash = "sha256:6b0b831ce8f15f7300721aa49829fc4e83921a9a301cc7f606be6686a2288ddc"},
]
identify = [
    {file = "identify-2.5.6-py2.py3-none-any.whl", hash = "sha256:b276db7ec52d7e89f5bc4653380e33054ddc803d25875952ad90b0f012cbcdaa"},
    {file = "identify-2.5.6.tar.gz", hash = "sha256:6c32dbd747aa4ceee1df33f25fed0b0f6e0d65721b15bd151307ff7056d50245"},
]
idna = [
    {file = "idna-3.4-py3-none-any.whl", hash = "sha256:90b77e79eaa3eba6de819a0c442c0b4ceefc341a7a2ab77d7562bf49f425c5c2"},
    {file = "idna-3.4.tar.gz", hash = "sha256:814f528e8dead7d329833b91c5faa87d60bf71824cd12a7530b5526063d02cb4"},
]
iniconfig = [
    {file = "iniconfig-1.1.1-py2.py3-none-any.whl", hash = "sha256:011e24c64b7f47f6ebd835bb12a743f2fbe9a26d4cecaa7f53bc4f35ee9da8b3"},
    {file = "iniconfig-1.1.1.tar.gz", hash = "sha256:bc3af051d7d14b2ee5ef9969666def0cd1a000e121eaea580d4a313df4b37f32"},
]
Jinja2 = [
    {file = "Jinja2-3.1.2-py3-none-any.whl", hash = "sha256:6088930bfe239f0e6710546ab9c19c9ef35e29792895fed6e6e31a023a182a61"},
    {file = "Jinja2-3.1.2.tar.gz", hash = "sha256:31351a702a408a9e7595a8fc6150fc3f43bb6bf7e319770cbc0db9df9437e852"},
]
MarkupSafe = [
    {file = "MarkupSafe-2.1.1-cp310-cp310-macosx_10_9_universal2.whl", hash = "sha256:86b1f75c4e7c2ac2ccdaec2b9022845dbb81880ca318bb7a0a01fbf7813e3812"},
    {file = "MarkupSafe-2.1.1-cp310-cp310-macosx_10_9_x86_64.whl", hash = "sha256:f121a1420d4e173a5d96e47e9a0c0dcff965afdf1626d28de1460815f7c4ee7a"},
    {file = "MarkupSafe-2.1.1-cp310-cp310-manylinux_2_17_aarch64.manylinux2014_aarch64.whl", hash = "sha256:a49907dd8420c5685cfa064a1335b6754b74541bbb3706c259c02ed65b644b3e"},
    {file = "MarkupSafe-2.1.1-cp310-cp310-manylinux_2_17_x86_64.manylinux2014_x86_64.whl", hash = "sha256:10c1bfff05d95783da83491be968e8fe789263689c02724e0c691933c52994f5"},
    {file = "MarkupSafe-2.1.1-cp310-cp310-manylinux_2_5_i686.manylinux1_i686.manylinux_2_17_i686.manylinux2014_i686.whl", hash = "sha256:b7bd98b796e2b6553da7225aeb61f447f80a1ca64f41d83612e6139ca5213aa4"},
    {file = "MarkupSafe-2.1.1-cp310-cp310-musllinux_1_1_aarch64.whl", hash = "sha256:b09bf97215625a311f669476f44b8b318b075847b49316d3e28c08e41a7a573f"},
    {file = "MarkupSafe-2.1.1-cp310-cp310-musllinux_1_1_i686.whl", hash = "sha256:694deca8d702d5db21ec83983ce0bb4b26a578e71fbdbd4fdcd387daa90e4d5e"},
    {file = "MarkupSafe-2.1.1-cp310-cp310-musllinux_1_1_x86_64.whl", hash = "sha256:efc1913fd2ca4f334418481c7e595c00aad186563bbc1ec76067848c7ca0a933"},
    {file = "MarkupSafe-2.1.1-cp310-cp310-win32.whl", hash = "sha256:4a33dea2b688b3190ee12bd7cfa29d39c9ed176bda40bfa11099a3ce5d3a7ac6"},
    {file = "MarkupSafe-2.1.1-cp310-cp310-win_amd64.whl", hash = "sha256:dda30ba7e87fbbb7eab1ec9f58678558fd9a6b8b853530e176eabd064da81417"},
    {file = "MarkupSafe-2.1.1-cp37-cp37m-macosx_10_9_x86_64.whl", hash = "sha256:671cd1187ed5e62818414afe79ed29da836dde67166a9fac6d435873c44fdd02"},
    {file = "MarkupSafe-2.1.1-cp37-cp37m-manylinux_2_17_aarch64.manylinux2014_aarch64.whl", hash = "sha256:3799351e2336dc91ea70b034983ee71cf2f9533cdff7c14c90ea126bfd95d65a"},
    {file = "MarkupSafe-2.1.1-cp37-cp37m-manylinux_2_17_x86_64.manylinux2014_x86_64.whl", hash = "sha256:e72591e9ecd94d7feb70c1cbd7be7b3ebea3f548870aa91e2732960fa4d57a37"},
    {file = "MarkupSafe-2.1.1-cp37-cp37m-manylinux_2_5_i686.manylinux1_i686.manylinux_2_17_i686.manylinux2014_i686.whl", hash = "sha256:6fbf47b5d3728c6aea2abb0589b5d30459e369baa772e0f37a0320185e87c980"},
    {file = "MarkupSafe-2.1.1-cp37-cp37m-musllinux_1_1_aarch64.whl", hash = "sha256:d5ee4f386140395a2c818d149221149c54849dfcfcb9f1debfe07a8b8bd63f9a"},
    {file = "MarkupSafe-2.1.1-cp37-cp37m-musllinux_1_1_i686.whl", hash = "sha256:bcb3ed405ed3222f9904899563d6fc492ff75cce56cba05e32eff40e6acbeaa3"},
    {file = "MarkupSafe-2.1.1-cp37-cp37m-musllinux_1_1_x86_64.whl", hash = "sha256:e1c0b87e09fa55a220f058d1d49d3fb8df88fbfab58558f1198e08c1e1de842a"},
    {file = "MarkupSafe-2.1.1-cp37-cp37m-win32.whl", hash = "sha256:8dc1c72a69aa7e082593c4a203dcf94ddb74bb5c8a731e4e1eb68d031e8498ff"},
    {file = "MarkupSafe-2.1.1-cp37-cp37m-win_amd64.whl", hash = "sha256:97a68e6ada378df82bc9f16b800ab77cbf4b2fada0081794318520138c088e4a"},
    {file = "MarkupSafe-2.1.1-cp38-cp38-macosx_10_9_universal2.whl", hash = "sha256:e8c843bbcda3a2f1e3c2ab25913c80a3c5376cd00c6e8c4a86a89a28c8dc5452"},
    {file = "MarkupSafe-2.1.1-cp38-cp38-macosx_10_9_x86_64.whl", hash = "sha256:0212a68688482dc52b2d45013df70d169f542b7394fc744c02a57374a4207003"},
    {file = "MarkupSafe-2.1.1-cp38-cp38-manylinux_2_17_aarch64.manylinux2014_aarch64.whl", hash = "sha256:8e576a51ad59e4bfaac456023a78f6b5e6e7651dcd383bcc3e18d06f9b55d6d1"},
    {file = "MarkupSafe-2.1.1-cp38-cp38-manylinux_2_17_x86_64.manylinux2014_x86_64.whl", hash = "sha256:4b9fe39a2ccc108a4accc2676e77da025ce383c108593d65cc909add5c3bd601"},
    {file = "MarkupSafe-2.1.1-cp38-cp38-manylinux_2_5_i686.manylinux1_i686.manylinux_2_17_i686.manylinux2014_i686.whl", hash = "sha256:96e37a3dc86e80bf81758c152fe66dbf60ed5eca3d26305edf01892257049925"},
    {file = "MarkupSafe-2.1.1-cp38-cp38-musllinux_1_1_aarch64.whl", hash = "sha256:6d0072fea50feec76a4c418096652f2c3238eaa014b2f94aeb1d56a66b41403f"},
    {file = "MarkupSafe-2.1.1-cp38-cp38-musllinux_1_1_i686.whl", hash = "sha256:089cf3dbf0cd6c100f02945abeb18484bd1ee57a079aefd52cffd17fba910b88"},
    {file = "MarkupSafe-2.1.1-cp38-cp38-musllinux_1_1_x86_64.whl", hash = "sha256:6a074d34ee7a5ce3effbc526b7083ec9731bb3cbf921bbe1d3005d4d2bdb3a63"},
    {file = "MarkupSafe-2.1.1-cp38-cp38-win32.whl", hash = "sha256:421be9fbf0ffe9ffd7a378aafebbf6f4602d564d34be190fc19a193232fd12b1"},
    {file = "MarkupSafe-2.1.1-cp38-cp38-win_amd64.whl", hash = "sha256:fc7b548b17d238737688817ab67deebb30e8073c95749d55538ed473130ec0c7"},
    {file = "MarkupSafe-2.1.1-cp39-cp39-macosx_10_9_universal2.whl", hash = "sha256:e04e26803c9c3851c931eac40c695602c6295b8d432cbe78609649ad9bd2da8a"},
    {file = "MarkupSafe-2.1.1-cp39-cp39-macosx_10_9_x86_64.whl", hash = "sha256:b87db4360013327109564f0e591bd2a3b318547bcef31b468a92ee504d07ae4f"},
    {file = "MarkupSafe-2.1.1-cp39-cp39-manylinux_2_17_aarch64.manylinux2014_aarch64.whl", hash = "sha256:99a2a507ed3ac881b975a2976d59f38c19386d128e7a9a18b7df6fff1fd4c1d6"},
    {file = "MarkupSafe-2.1.1-cp39-cp39-manylinux_2_17_x86_64.manylinux2014_x86_64.whl", hash = "sha256:56442863ed2b06d19c37f94d999035e15ee982988920e12a5b4ba29b62ad1f77"},
    {file = "MarkupSafe-2.1.1-cp39-cp39-manylinux_2_5_i686.manylinux1_i686.manylinux_2_17_i686.manylinux2014_i686.whl", hash = "sha256:3ce11ee3f23f79dbd06fb3d63e2f6af7b12db1d46932fe7bd8afa259a5996603"},
    {file = "MarkupSafe-2.1.1-cp39-cp39-musllinux_1_1_aarch64.whl", hash = "sha256:33b74d289bd2f5e527beadcaa3f401e0df0a89927c1559c8566c066fa4248ab7"},
    {file = "MarkupSafe-2.1.1-cp39-cp39-musllinux_1_1_i686.whl", hash = "sha256:43093fb83d8343aac0b1baa75516da6092f58f41200907ef92448ecab8825135"},
    {file = "MarkupSafe-2.1.1-cp39-cp39-musllinux_1_1_x86_64.whl", hash = "sha256:8e3dcf21f367459434c18e71b2a9532d96547aef8a871872a5bd69a715c15f96"},
    {file = "MarkupSafe-2.1.1-cp39-cp39-win32.whl", hash = "sha256:d4306c36ca495956b6d568d276ac11fdd9c30a36f1b6eb928070dc5360b22e1c"},
    {file = "MarkupSafe-2.1.1-cp39-cp39-win_amd64.whl", hash = "sha256:46d00d6cfecdde84d40e572d63735ef81423ad31184100411e6e3388d405e247"},
    {file = "MarkupSafe-2.1.1.tar.gz", hash = "sha256:7f91197cc9e48f989d12e4e6fbc46495c446636dfc81b9ccf50bb0ec74b91d4b"},
]
motor = [
    {file = "motor-2.5.1-py3-none-any.whl", hash = "sha256:961fdceacaae2c7236c939166f66415be81be8bbb762da528386738de3a0f509"},
    {file = "motor-2.5.1.tar.gz", hash = "sha256:663473f4498f955d35db7b6f25651cb165514c247136f368b84419cb7635f6b8"},
]
msal = [
    {file = "msal-1.20.0-py2.py3-none-any.whl", hash = "sha256:d2f1c26368ecdc28c8657d457352faa0b81b1845a7b889d8676787721ba86792"},
    {file = "msal-1.20.0.tar.gz", hash = "sha256:78344cd4c91d6134a593b5e3e45541e666e37b747ff8a6316c3668dd1e6ab6b2"},
]
multidict = [
    {file = "multidict-6.0.2-cp310-cp310-macosx_10_9_universal2.whl", hash = "sha256:0b9e95a740109c6047602f4db4da9949e6c5945cefbad34a1299775ddc9a62e2"},
    {file = "multidict-6.0.2-cp310-cp310-macosx_10_9_x86_64.whl", hash = "sha256:ac0e27844758d7177989ce406acc6a83c16ed4524ebc363c1f748cba184d89d3"},
    {file = "multidict-6.0.2-cp310-cp310-macosx_11_0_arm64.whl", hash = "sha256:041b81a5f6b38244b34dc18c7b6aba91f9cdaf854d9a39e5ff0b58e2b5773b9c"},
    {file = "multidict-6.0.2-cp310-cp310-manylinux_2_17_aarch64.manylinux2014_aarch64.whl", hash = "sha256:5fdda29a3c7e76a064f2477c9aab1ba96fd94e02e386f1e665bca1807fc5386f"},
    {file = "multidict-6.0.2-cp310-cp310-manylinux_2_17_ppc64le.manylinux2014_ppc64le.whl", hash = "sha256:3368bf2398b0e0fcbf46d85795adc4c259299fec50c1416d0f77c0a843a3eed9"},
    {file = "multidict-6.0.2-cp310-cp310-manylinux_2_17_s390x.manylinux2014_s390x.whl", hash = "sha256:f4f052ee022928d34fe1f4d2bc743f32609fb79ed9c49a1710a5ad6b2198db20"},
    {file = "multidict-6.0.2-cp310-cp310-manylinux_2_17_x86_64.manylinux2014_x86_64.whl", hash = "sha256:225383a6603c086e6cef0f2f05564acb4f4d5f019a4e3e983f572b8530f70c88"},
    {file = "multidict-6.0.2-cp310-cp310-manylinux_2_5_i686.manylinux1_i686.manylinux_2_17_i686.manylinux2014_i686.whl", hash = "sha256:50bd442726e288e884f7be9071016c15a8742eb689a593a0cac49ea093eef0a7"},
    {file = "multidict-6.0.2-cp310-cp310-musllinux_1_1_aarch64.whl", hash = "sha256:47e6a7e923e9cada7c139531feac59448f1f47727a79076c0b1ee80274cd8eee"},
    {file = "multidict-6.0.2-cp310-cp310-musllinux_1_1_i686.whl", hash = "sha256:0556a1d4ea2d949efe5fd76a09b4a82e3a4a30700553a6725535098d8d9fb672"},
    {file = "multidict-6.0.2-cp310-cp310-musllinux_1_1_ppc64le.whl", hash = "sha256:626fe10ac87851f4cffecee161fc6f8f9853f0f6f1035b59337a51d29ff3b4f9"},
    {file = "multidict-6.0.2-cp310-cp310-musllinux_1_1_s390x.whl", hash = "sha256:8064b7c6f0af936a741ea1efd18690bacfbae4078c0c385d7c3f611d11f0cf87"},
    {file = "multidict-6.0.2-cp310-cp310-musllinux_1_1_x86_64.whl", hash = "sha256:2d36e929d7f6a16d4eb11b250719c39560dd70545356365b494249e2186bc389"},
    {file = "multidict-6.0.2-cp310-cp310-win32.whl", hash = "sha256:fcb91630817aa8b9bc4a74023e4198480587269c272c58b3279875ed7235c293"},
    {file = "multidict-6.0.2-cp310-cp310-win_amd64.whl", hash = "sha256:8cbf0132f3de7cc6c6ce00147cc78e6439ea736cee6bca4f068bcf892b0fd658"},
    {file = "multidict-6.0.2-cp37-cp37m-macosx_10_9_x86_64.whl", hash = "sha256:05f6949d6169878a03e607a21e3b862eaf8e356590e8bdae4227eedadacf6e51"},
    {file = "multidict-6.0.2-cp37-cp37m-manylinux_2_17_aarch64.manylinux2014_aarch64.whl", hash = "sha256:e2c2e459f7050aeb7c1b1276763364884595d47000c1cddb51764c0d8976e608"},
    {file = "multidict-6.0.2-cp37-cp37m-manylinux_2_17_ppc64le.manylinux2014_ppc64le.whl", hash = "sha256:d0509e469d48940147e1235d994cd849a8f8195e0bca65f8f5439c56e17872a3"},
    {file = "multidict-6.0.2-cp37-cp37m-manylinux_2_17_s390x.manylinux2014_s390x.whl", hash = "sha256:514fe2b8d750d6cdb4712346a2c5084a80220821a3e91f3f71eec11cf8d28fd4"},
    {file = "multidict-6.0.2-cp37-cp37m-manylinux_2_17_x86_64.manylinux2014_x86_64.whl", hash = "sha256:19adcfc2a7197cdc3987044e3f415168fc5dc1f720c932eb1ef4f71a2067e08b"},
    {file = "multidict-6.0.2-cp37-cp37m-manylinux_2_5_i686.manylinux1_i686.manylinux_2_17_i686.manylinux2014_i686.whl", hash = "sha256:b9d153e7f1f9ba0b23ad1568b3b9e17301e23b042c23870f9ee0522dc5cc79e8"},
    {file = "multidict-6.0.2-cp37-cp37m-musllinux_1_1_aarch64.whl", hash = "sha256:aef9cc3d9c7d63d924adac329c33835e0243b5052a6dfcbf7732a921c6e918ba"},
    {file = "multidict-6.0.2-cp37-cp37m-musllinux_1_1_i686.whl", hash = "sha256:4571f1beddff25f3e925eea34268422622963cd8dc395bb8778eb28418248e43"},
    {file = "multidict-6.0.2-cp37-cp37m-musllinux_1_1_ppc64le.whl", hash = "sha256:d48b8ee1d4068561ce8033d2c344cf5232cb29ee1a0206a7b828c79cbc5982b8"},
    {file = "multidict-6.0.2-cp37-cp37m-musllinux_1_1_s390x.whl", hash = "sha256:45183c96ddf61bf96d2684d9fbaf6f3564d86b34cb125761f9a0ef9e36c1d55b"},
    {file = "multidict-6.0.2-cp37-cp37m-musllinux_1_1_x86_64.whl", hash = "sha256:75bdf08716edde767b09e76829db8c1e5ca9d8bb0a8d4bd94ae1eafe3dac5e15"},
    {file = "multidict-6.0.2-cp37-cp37m-win32.whl", hash = "sha256:a45e1135cb07086833ce969555df39149680e5471c04dfd6a915abd2fc3f6dbc"},
    {file = "multidict-6.0.2-cp37-cp37m-win_amd64.whl", hash = "sha256:6f3cdef8a247d1eafa649085812f8a310e728bdf3900ff6c434eafb2d443b23a"},
    {file = "multidict-6.0.2-cp38-cp38-macosx_10_9_universal2.whl", hash = "sha256:0327292e745a880459ef71be14e709aaea2f783f3537588fb4ed09b6c01bca60"},
    {file = "multidict-6.0.2-cp38-cp38-macosx_10_9_x86_64.whl", hash = "sha256:e875b6086e325bab7e680e4316d667fc0e5e174bb5611eb16b3ea121c8951b86"},
    {file = "multidict-6.0.2-cp38-cp38-macosx_11_0_arm64.whl", hash = "sha256:feea820722e69451743a3d56ad74948b68bf456984d63c1a92e8347b7b88452d"},
    {file = "multidict-6.0.2-cp38-cp38-manylinux_2_17_aarch64.manylinux2014_aarch64.whl", hash = "sha256:9cc57c68cb9139c7cd6fc39f211b02198e69fb90ce4bc4a094cf5fe0d20fd8b0"},
    {file = "multidict-6.0.2-cp38-cp38-manylinux_2_17_ppc64le.manylinux2014_ppc64le.whl", hash = "sha256:497988d6b6ec6ed6f87030ec03280b696ca47dbf0648045e4e1d28b80346560d"},
    {file = "multidict-6.0.2-cp38-cp38-manylinux_2_17_s390x.manylinux2014_s390x.whl", hash = "sha256:89171b2c769e03a953d5969b2f272efa931426355b6c0cb508022976a17fd376"},
    {file = "multidict-6.0.2-cp38-cp38-manylinux_2_17_x86_64.manylinux2014_x86_64.whl", hash = "sha256:684133b1e1fe91eda8fa7447f137c9490a064c6b7f392aa857bba83a28cfb693"},
    {file = "multidict-6.0.2-cp38-cp38-manylinux_2_5_i686.manylinux1_i686.manylinux_2_17_i686.manylinux2014_i686.whl", hash = "sha256:fd9fc9c4849a07f3635ccffa895d57abce554b467d611a5009ba4f39b78a8849"},
    {file = "multidict-6.0.2-cp38-cp38-musllinux_1_1_aarch64.whl", hash = "sha256:e07c8e79d6e6fd37b42f3250dba122053fddb319e84b55dd3a8d6446e1a7ee49"},
    {file = "multidict-6.0.2-cp38-cp38-musllinux_1_1_i686.whl", hash = "sha256:4070613ea2227da2bfb2c35a6041e4371b0af6b0be57f424fe2318b42a748516"},
    {file = "multidict-6.0.2-cp38-cp38-musllinux_1_1_ppc64le.whl", hash = "sha256:47fbeedbf94bed6547d3aa632075d804867a352d86688c04e606971595460227"},
    {file = "multidict-6.0.2-cp38-cp38-musllinux_1_1_s390x.whl", hash = "sha256:5774d9218d77befa7b70d836004a768fb9aa4fdb53c97498f4d8d3f67bb9cfa9"},
    {file = "multidict-6.0.2-cp38-cp38-musllinux_1_1_x86_64.whl", hash = "sha256:2957489cba47c2539a8eb7ab32ff49101439ccf78eab724c828c1a54ff3ff98d"},
    {file = "multidict-6.0.2-cp38-cp38-win32.whl", hash = "sha256:e5b20e9599ba74391ca0cfbd7b328fcc20976823ba19bc573983a25b32e92b57"},
    {file = "multidict-6.0.2-cp38-cp38-win_amd64.whl", hash = "sha256:8004dca28e15b86d1b1372515f32eb6f814bdf6f00952699bdeb541691091f96"},
    {file = "multidict-6.0.2-cp39-cp39-macosx_10_9_universal2.whl", hash = "sha256:2e4a0785b84fb59e43c18a015ffc575ba93f7d1dbd272b4cdad9f5134b8a006c"},
    {file = "multidict-6.0.2-cp39-cp39-macosx_10_9_x86_64.whl", hash = "sha256:6701bf8a5d03a43375909ac91b6980aea74b0f5402fbe9428fc3f6edf5d9677e"},
    {file = "multidict-6.0.2-cp39-cp39-macosx_11_0_arm64.whl", hash = "sha256:a007b1638e148c3cfb6bf0bdc4f82776cef0ac487191d093cdc316905e504071"},
    {file = "multidict-6.0.2-cp39-cp39-manylinux_2_17_aarch64.manylinux2014_aarch64.whl", hash = "sha256:07a017cfa00c9890011628eab2503bee5872f27144936a52eaab449be5eaf032"},
    {file = "multidict-6.0.2-cp39-cp39-manylinux_2_17_ppc64le.manylinux2014_ppc64le.whl", hash = "sha256:c207fff63adcdf5a485969131dc70e4b194327666b7e8a87a97fbc4fd80a53b2"},
    {file = "multidict-6.0.2-cp39-cp39-manylinux_2_17_s390x.manylinux2014_s390x.whl", hash = "sha256:373ba9d1d061c76462d74e7de1c0c8e267e9791ee8cfefcf6b0b2495762c370c"},
    {file = "multidict-6.0.2-cp39-cp39-manylinux_2_17_x86_64.manylinux2014_x86_64.whl", hash = "sha256:bfba7c6d5d7c9099ba21f84662b037a0ffd4a5e6b26ac07d19e423e6fdf965a9"},
    {file = "multidict-6.0.2-cp39-cp39-manylinux_2_5_i686.manylinux1_i686.manylinux_2_17_i686.manylinux2014_i686.whl", hash = "sha256:19d9bad105dfb34eb539c97b132057a4e709919ec4dd883ece5838bcbf262b80"},
    {file = "multidict-6.0.2-cp39-cp39-musllinux_1_1_aarch64.whl", hash = "sha256:de989b195c3d636ba000ee4281cd03bb1234635b124bf4cd89eeee9ca8fcb09d"},
    {file = "multidict-6.0.2-cp39-cp39-musllinux_1_1_i686.whl", hash = "sha256:7c40b7bbece294ae3a87c1bc2abff0ff9beef41d14188cda94ada7bcea99b0fb"},
    {file = "multidict-6.0.2-cp39-cp39-musllinux_1_1_ppc64le.whl", hash = "sha256:d16cce709ebfadc91278a1c005e3c17dd5f71f5098bfae1035149785ea6e9c68"},
    {file = "multidict-6.0.2-cp39-cp39-musllinux_1_1_s390x.whl", hash = "sha256:a2c34a93e1d2aa35fbf1485e5010337c72c6791407d03aa5f4eed920343dd360"},
    {file = "multidict-6.0.2-cp39-cp39-musllinux_1_1_x86_64.whl", hash = "sha256:feba80698173761cddd814fa22e88b0661e98cb810f9f986c54aa34d281e4937"},
    {file = "multidict-6.0.2-cp39-cp39-win32.whl", hash = "sha256:23b616fdc3c74c9fe01d76ce0d1ce872d2d396d8fa8e4899398ad64fb5aa214a"},
    {file = "multidict-6.0.2-cp39-cp39-win_amd64.whl", hash = "sha256:4bae31803d708f6f15fd98be6a6ac0b6958fcf68fda3c77a048a4f9073704aae"},
    {file = "multidict-6.0.2.tar.gz", hash = "sha256:5ff3bd75f38e4c43f1f470f2df7a4d430b821c4ce22be384e1459cb57d6bb013"},
]
mypy-extensions = [
    {file = "mypy_extensions-0.4.3-py2.py3-none-any.whl", hash = "sha256:090fedd75945a69ae91ce1303b5824f428daf5a028d2f6ab8a299250a846f15d"},
    {file = "mypy_extensions-0.4.3.tar.gz", hash = "sha256:2d82818f5bb3e369420cb3c4060a7970edba416647068eb4c5343488a6c604a8"},
]
nodeenv = [
    {file = "nodeenv-1.7.0-py2.py3-none-any.whl", hash = "sha256:27083a7b96a25f2f5e1d8cb4b6317ee8aeda3bdd121394e5ac54e498028a042e"},
    {file = "nodeenv-1.7.0.tar.gz", hash = "sha256:e0e7f7dfb85fc5394c6fe1e8fa98131a2473e04311a45afb6508f7cf1836fa2b"},
]
numpy = [
    {file = "numpy-1.23.4-cp310-cp310-macosx_10_9_x86_64.whl", hash = "sha256:95d79ada05005f6f4f337d3bb9de8a7774f259341c70bc88047a1f7b96a4bcb2"},
    {file = "numpy-1.23.4-cp310-cp310-macosx_11_0_arm64.whl", hash = "sha256:926db372bc4ac1edf81cfb6c59e2a881606b409ddc0d0920b988174b2e2a767f"},
    {file = "numpy-1.23.4-cp310-cp310-manylinux_2_17_aarch64.manylinux2014_aarch64.whl", hash = "sha256:c237129f0e732885c9a6076a537e974160482eab8f10db6292e92154d4c67d71"},
    {file = "numpy-1.23.4-cp310-cp310-manylinux_2_17_x86_64.manylinux2014_x86_64.whl", hash = "sha256:a8365b942f9c1a7d0f0dc974747d99dd0a0cdfc5949a33119caf05cb314682d3"},
    {file = "numpy-1.23.4-cp310-cp310-win32.whl", hash = "sha256:2341f4ab6dba0834b685cce16dad5f9b6606ea8a00e6da154f5dbded70fdc4dd"},
    {file = "numpy-1.23.4-cp310-cp310-win_amd64.whl", hash = "sha256:d331afac87c92373826af83d2b2b435f57b17a5c74e6268b79355b970626e329"},
    {file = "numpy-1.23.4-cp311-cp311-macosx_10_9_x86_64.whl", hash = "sha256:488a66cb667359534bc70028d653ba1cf307bae88eab5929cd707c761ff037db"},
    {file = "numpy-1.23.4-cp311-cp311-macosx_11_0_arm64.whl", hash = "sha256:ce03305dd694c4873b9429274fd41fc7eb4e0e4dea07e0af97a933b079a5814f"},
    {file = "numpy-1.23.4-cp311-cp311-manylinux_2_17_aarch64.manylinux2014_aarch64.whl", hash = "sha256:8981d9b5619569899666170c7c9748920f4a5005bf79c72c07d08c8a035757b0"},
    {file = "numpy-1.23.4-cp311-cp311-manylinux_2_17_x86_64.manylinux2014_x86_64.whl", hash = "sha256:7a70a7d3ce4c0e9284e92285cba91a4a3f5214d87ee0e95928f3614a256a1488"},
    {file = "numpy-1.23.4-cp311-cp311-win32.whl", hash = "sha256:5e13030f8793e9ee42f9c7d5777465a560eb78fa7e11b1c053427f2ccab90c79"},
    {file = "numpy-1.23.4-cp311-cp311-win_amd64.whl", hash = "sha256:7607b598217745cc40f751da38ffd03512d33ec06f3523fb0b5f82e09f6f676d"},
    {file = "numpy-1.23.4-cp38-cp38-macosx_10_9_x86_64.whl", hash = "sha256:7ab46e4e7ec63c8a5e6dbf5c1b9e1c92ba23a7ebecc86c336cb7bf3bd2fb10e5"},
    {file = "numpy-1.23.4-cp38-cp38-macosx_11_0_arm64.whl", hash = "sha256:a8aae2fb3180940011b4862b2dd3756616841c53db9734b27bb93813cd79fce6"},
    {file = "numpy-1.23.4-cp38-cp38-manylinux_2_17_aarch64.manylinux2014_aarch64.whl", hash = "sha256:8c053d7557a8f022ec823196d242464b6955a7e7e5015b719e76003f63f82d0f"},
    {file = "numpy-1.23.4-cp38-cp38-manylinux_2_17_x86_64.manylinux2014_x86_64.whl", hash = "sha256:a0882323e0ca4245eb0a3d0a74f88ce581cc33aedcfa396e415e5bba7bf05f68"},
    {file = "numpy-1.23.4-cp38-cp38-win32.whl", hash = "sha256:dada341ebb79619fe00a291185bba370c9803b1e1d7051610e01ed809ef3a4ba"},
    {file = "numpy-1.23.4-cp38-cp38-win_amd64.whl", hash = "sha256:0fe563fc8ed9dc4474cbf70742673fc4391d70f4363f917599a7fa99f042d5a8"},
    {file = "numpy-1.23.4-cp39-cp39-macosx_10_9_x86_64.whl", hash = "sha256:c67b833dbccefe97cdd3f52798d430b9d3430396af7cdb2a0c32954c3ef73894"},
    {file = "numpy-1.23.4-cp39-cp39-macosx_11_0_arm64.whl", hash = "sha256:f76025acc8e2114bb664294a07ede0727aa75d63a06d2fae96bf29a81747e4a7"},
    {file = "numpy-1.23.4-cp39-cp39-manylinux_2_17_aarch64.manylinux2014_aarch64.whl", hash = "sha256:12ac457b63ec8ded85d85c1e17d85efd3c2b0967ca39560b307a35a6703a4735"},
    {file = "numpy-1.23.4-cp39-cp39-manylinux_2_17_x86_64.manylinux2014_x86_64.whl", hash = "sha256:95de7dc7dc47a312f6feddd3da2500826defdccbc41608d0031276a24181a2c0"},
    {file = "numpy-1.23.4-cp39-cp39-win32.whl", hash = "sha256:f2f390aa4da44454db40a1f0201401f9036e8d578a25f01a6e237cea238337ef"},
    {file = "numpy-1.23.4-cp39-cp39-win_amd64.whl", hash = "sha256:f260da502d7441a45695199b4e7fd8ca87db659ba1c78f2bbf31f934fe76ae0e"},
    {file = "numpy-1.23.4-pp38-pypy38_pp73-macosx_10_9_x86_64.whl", hash = "sha256:61be02e3bf810b60ab74e81d6d0d36246dbfb644a462458bb53b595791251911"},
    {file = "numpy-1.23.4-pp38-pypy38_pp73-manylinux_2_17_x86_64.manylinux2014_x86_64.whl", hash = "sha256:296d17aed51161dbad3c67ed6d164e51fcd18dbcd5dd4f9d0a9c6055dce30810"},
    {file = "numpy-1.23.4-pp38-pypy38_pp73-win_amd64.whl", hash = "sha256:4d52914c88b4930dafb6c48ba5115a96cbab40f45740239d9f4159c4ba779962"},
    {file = "numpy-1.23.4.tar.gz", hash = "sha256:ed2cc92af0efad20198638c69bb0fc2870a58dabfba6eb722c933b48556c686c"},
]
openpyxl = [
    {file = "openpyxl-3.0.10-py2.py3-none-any.whl", hash = "sha256:0ab6d25d01799f97a9464630abacbb34aafecdcaa0ef3cba6d6b3499867d0355"},
    {file = "openpyxl-3.0.10.tar.gz", hash = "sha256:e47805627aebcf860edb4edf7987b1309c1b3632f3750538ed962bbcc3bd7449"},
]
orjson = [
    {file = "orjson-3.8.0-cp310-cp310-macosx_10_7_x86_64.whl", hash = "sha256:9a93850a1bdc300177b111b4b35b35299f046148ba23020f91d6efd7bf6b9d20"},
    {file = "orjson-3.8.0-cp310-cp310-macosx_10_9_x86_64.macosx_11_0_arm64.macosx_10_9_universal2.whl", hash = "sha256:7536a2a0b41672f824912aeab545c2467a9ff5ca73a066ff04fb81043a0a177a"},
    {file = "orjson-3.8.0-cp310-cp310-manylinux_2_17_aarch64.manylinux2014_aarch64.whl", hash = "sha256:66c19399bb3b058e3236af7910b57b19a4fc221459d722ed72a7dc90370ca090"},
    {file = "orjson-3.8.0-cp310-cp310-manylinux_2_17_armv7l.manylinux2014_armv7l.whl", hash = "sha256:8b391d5c2ddc2f302d22909676b306cb6521022c3ee306c861a6935670291b2c"},
    {file = "orjson-3.8.0-cp310-cp310-manylinux_2_17_x86_64.manylinux2014_x86_64.whl", hash = "sha256:2bdb1042970ca5f544a047d6c235a7eb4acdb69df75441dd1dfcbc406377ab37"},
    {file = "orjson-3.8.0-cp310-cp310-manylinux_2_28_aarch64.whl", hash = "sha256:d189e2acb510e374700cb98cf11b54f0179916ee40f8453b836157ae293efa79"},
    {file = "orjson-3.8.0-cp310-cp310-manylinux_2_28_x86_64.whl", hash = "sha256:6a23b40c98889e9abac084ce5a1fb251664b41da9f6bdb40a4729e2288ed2ed4"},
    {file = "orjson-3.8.0-cp310-cp310-musllinux_1_1_aarch64.whl", hash = "sha256:b68a42a31f8429728183c21fb440c21de1b62e5378d0d73f280e2d894ef8942e"},
    {file = "orjson-3.8.0-cp310-cp310-musllinux_1_1_x86_64.whl", hash = "sha256:ff13410ddbdda5d4197a4a4c09969cb78c722a67550f0a63c02c07aadc624833"},
    {file = "orjson-3.8.0-cp310-none-win_amd64.whl", hash = "sha256:2d81e6e56bbea44be0222fb53f7b255b4e7426290516771592738ca01dbd053b"},
    {file = "orjson-3.8.0-cp311-cp311-manylinux_2_28_x86_64.whl", hash = "sha256:e2defd9527651ad39ec20ae03c812adf47ef7662bdd6bc07dabb10888d70dc62"},
    {file = "orjson-3.8.0-cp37-cp37m-macosx_10_7_x86_64.whl", hash = "sha256:9e6ac22cec72d5b39035b566e4b86c74b84866f12b5b0b6541506a080fb67d6d"},
    {file = "orjson-3.8.0-cp37-cp37m-macosx_10_9_x86_64.macosx_11_0_arm64.macosx_10_9_universal2.whl", hash = "sha256:e2f4a5542f50e3d336a18cb224fc757245ca66b1fd0b70b5dd4471b8ff5f2b0e"},
    {file = "orjson-3.8.0-cp37-cp37m-manylinux_2_17_aarch64.manylinux2014_aarch64.whl", hash = "sha256:e1418feeb8b698b9224b1f024555895169d481604d5d884498c1838d7412794c"},
    {file = "orjson-3.8.0-cp37-cp37m-manylinux_2_17_armv7l.manylinux2014_armv7l.whl", hash = "sha256:6e3da2e4bd27c3b796519ca74132c7b9e5348fb6746315e0f6c1592bc5cf1caf"},
    {file = "orjson-3.8.0-cp37-cp37m-manylinux_2_17_x86_64.manylinux2014_x86_64.whl", hash = "sha256:896a21a07f1998648d9998e881ab2b6b80d5daac4c31188535e9d50460edfcf7"},
    {file = "orjson-3.8.0-cp37-cp37m-manylinux_2_28_aarch64.whl", hash = "sha256:4065906ce3ad6195ac4d1bddde862fe811a42d7be237a1ff762666c3a4bb2151"},
    {file = "orjson-3.8.0-cp37-cp37m-manylinux_2_28_x86_64.whl", hash = "sha256:5f856279872a4449fc629924e6a083b9821e366cf98b14c63c308269336f7c14"},
    {file = "orjson-3.8.0-cp37-cp37m-musllinux_1_1_aarch64.whl", hash = "sha256:1b1cd25acfa77935bb2e791b75211cec0cfc21227fe29387e553c545c3ff87e1"},
    {file = "orjson-3.8.0-cp37-cp37m-musllinux_1_1_x86_64.whl", hash = "sha256:3e2459d441ab8fd8b161aa305a73d5269b3cda13b5a2a39eba58b4dd3e394f49"},
    {file = "orjson-3.8.0-cp37-none-win_amd64.whl", hash = "sha256:d2b5dafbe68237a792143137cba413447f60dd5df428e05d73dcba10c1ea6fcf"},
    {file = "orjson-3.8.0-cp38-cp38-macosx_10_7_x86_64.whl", hash = "sha256:5b072ef8520cfe7bd4db4e3c9972d94336763c2253f7c4718a49e8733bada7b8"},
    {file = "orjson-3.8.0-cp38-cp38-macosx_10_9_x86_64.macosx_11_0_arm64.macosx_10_9_universal2.whl", hash = "sha256:e68c699471ea3e2dd1b35bfd71c6a0a0e4885b64abbe2d98fce1ef11e0afaff3"},
    {file = "orjson-3.8.0-cp38-cp38-manylinux_2_17_aarch64.manylinux2014_aarch64.whl", hash = "sha256:3c7225e8b08996d1a0c804d3a641a53e796685e8c9a9fd52bd428980032cad9a"},
    {file = "orjson-3.8.0-cp38-cp38-manylinux_2_17_armv7l.manylinux2014_armv7l.whl", hash = "sha256:8f687776a03c19f40b982fb5c414221b7f3d19097841571be2223d1569a59877"},
    {file = "orjson-3.8.0-cp38-cp38-manylinux_2_17_x86_64.manylinux2014_x86_64.whl", hash = "sha256:7990a9caf3b34016ac30be5e6cfc4e7efd76aa85614a1215b0eae4f0c7e3db59"},
    {file = "orjson-3.8.0-cp38-cp38-manylinux_2_28_aarch64.whl", hash = "sha256:02d638d43951ba346a80f0abd5942a872cc87db443e073f6f6fc530fee81e19b"},
    {file = "orjson-3.8.0-cp38-cp38-manylinux_2_28_x86_64.whl", hash = "sha256:f4b46dbdda2f0bd6480c39db90b21340a19c3b0fcf34bc4c6e465332930ca539"},
    {file = "orjson-3.8.0-cp38-cp38-musllinux_1_1_aarch64.whl", hash = "sha256:655d7387a1634a9a477c545eea92a1ee902ab28626d701c6de4914e2ed0fecd2"},
    {file = "orjson-3.8.0-cp38-cp38-musllinux_1_1_x86_64.whl", hash = "sha256:5edb93cdd3eb32977633fa7aaa6a34b8ab54d9c49cdcc6b0d42c247a29091b22"},
    {file = "orjson-3.8.0-cp38-none-win_amd64.whl", hash = "sha256:03ed95814140ff09f550b3a42e6821f855d981c94d25b9cc83e8cca431525d70"},
    {file = "orjson-3.8.0-cp39-cp39-macosx_10_7_x86_64.whl", hash = "sha256:7b0e72974a5d3b101226899f111368ec2c9824d3e9804af0e5b31567f53ad98a"},
    {file = "orjson-3.8.0-cp39-cp39-macosx_10_9_x86_64.macosx_11_0_arm64.macosx_10_9_universal2.whl", hash = "sha256:6ea5fe20ef97545e14dd4d0263e4c5c3bc3d2248d39b4b0aed4b84d528dfc0af"},
    {file = "orjson-3.8.0-cp39-cp39-manylinux_2_17_aarch64.manylinux2014_aarch64.whl", hash = "sha256:6433c956f4a18112342a18281e0bec67fcd8b90be3a5271556c09226e045d805"},
    {file = "orjson-3.8.0-cp39-cp39-manylinux_2_17_armv7l.manylinux2014_armv7l.whl", hash = "sha256:87462791dd57de2e3e53068bf4b7169c125c50960f1bdda08ed30c797cb42a56"},
    {file = "orjson-3.8.0-cp39-cp39-manylinux_2_17_x86_64.manylinux2014_x86_64.whl", hash = "sha256:be02f6acee33bb63862eeff80548cd6b8a62e2d60ad2d8dfd5a8824cc43d8887"},
    {file = "orjson-3.8.0-cp39-cp39-manylinux_2_28_aarch64.whl", hash = "sha256:a709c2249c1f2955dbf879506fd43fa08c31fdb79add9aeb891e3338b648bf60"},
    {file = "orjson-3.8.0-cp39-cp39-manylinux_2_28_x86_64.whl", hash = "sha256:2065b6d280dc58f131ffd93393737961ff68ae7eb6884b68879394074cc03c13"},
    {file = "orjson-3.8.0-cp39-cp39-musllinux_1_1_aarch64.whl", hash = "sha256:5fd6cac83136e06e538a4d17117eaeabec848c1e86f5742d4811656ad7ee475f"},
    {file = "orjson-3.8.0-cp39-cp39-musllinux_1_1_x86_64.whl", hash = "sha256:25b5e48fbb9f0b428a5e44cf740675c9281dd67816149fc33659803399adbbe8"},
    {file = "orjson-3.8.0-cp39-none-win_amd64.whl", hash = "sha256:2058653cc12b90e482beacb5c2d52dc3d7606f9e9f5a52c1c10ef49371e76f52"},
    {file = "orjson-3.8.0.tar.gz", hash = "sha256:fb42f7cf57d5804a9daa6b624e3490ec9e2631e042415f3aebe9f35a8492ba6c"},
]
packaging = [
    {file = "packaging-21.3-py3-none-any.whl", hash = "sha256:ef103e05f519cdc783ae24ea4e2e0f508a9c99b2d4969652eed6a2e1ea5bd522"},
    {file = "packaging-21.3.tar.gz", hash = "sha256:dd47c42927d89ab911e606518907cc2d3a1f38bbd026385970643f9c5b8ecfeb"},
]
pathspec = [
    {file = "pathspec-0.10.1-py3-none-any.whl", hash = "sha256:46846318467efc4556ccfd27816e004270a9eeeeb4d062ce5e6fc7a87c573f93"},
    {file = "pathspec-0.10.1.tar.gz", hash = "sha256:7ace6161b621d31e7902eb6b5ae148d12cfd23f4a249b9ffb6b9fee12084323d"},
]
platformdirs = [
    {file = "platformdirs-2.5.2-py3-none-any.whl", hash = "sha256:027d8e83a2d7de06bbac4e5ef7e023c02b863d7ea5d079477e722bb41ab25788"},
    {file = "platformdirs-2.5.2.tar.gz", hash = "sha256:58c8abb07dcb441e6ee4b11d8df0ac856038f944ab98b7be6b27b2a3c7feef19"},
]
pluggy = [
    {file = "pluggy-1.0.0-py2.py3-none-any.whl", hash = "sha256:74134bbf457f031a36d68416e1509f34bd5ccc019f0bcc952c7b909d06b37bd3"},
    {file = "pluggy-1.0.0.tar.gz", hash = "sha256:4224373bacce55f955a878bf9cfa763c1e360858e330072059e10bad68531159"},
]
pre-commit = [
    {file = "pre_commit-2.20.0-py2.py3-none-any.whl", hash = "sha256:51a5ba7c480ae8072ecdb6933df22d2f812dc897d5fe848778116129a681aac7"},
    {file = "pre_commit-2.20.0.tar.gz", hash = "sha256:a978dac7bc9ec0bcee55c18a277d553b0f419d259dadb4b9418ff2d00eb43959"},
]
psutil = [
    {file = "psutil-5.9.2-cp27-cp27m-manylinux2010_i686.whl", hash = "sha256:8f024fbb26c8daf5d70287bb3edfafa22283c255287cf523c5d81721e8e5d82c"},
    {file = "psutil-5.9.2-cp27-cp27m-manylinux2010_x86_64.whl", hash = "sha256:b2f248ffc346f4f4f0d747ee1947963613216b06688be0be2e393986fe20dbbb"},
    {file = "psutil-5.9.2-cp27-cp27m-win32.whl", hash = "sha256:b1928b9bf478d31fdffdb57101d18f9b70ed4e9b0e41af751851813547b2a9ab"},
    {file = "psutil-5.9.2-cp27-cp27m-win_amd64.whl", hash = "sha256:404f4816c16a2fcc4eaa36d7eb49a66df2d083e829d3e39ee8759a411dbc9ecf"},
    {file = "psutil-5.9.2-cp27-cp27mu-manylinux2010_i686.whl", hash = "sha256:94e621c6a4ddb2573d4d30cba074f6d1aa0186645917df42c811c473dd22b339"},
    {file = "psutil-5.9.2-cp27-cp27mu-manylinux2010_x86_64.whl", hash = "sha256:256098b4f6ffea6441eb54ab3eb64db9ecef18f6a80d7ba91549195d55420f84"},
    {file = "psutil-5.9.2-cp310-cp310-macosx_10_9_x86_64.whl", hash = "sha256:614337922702e9be37a39954d67fdb9e855981624d8011a9927b8f2d3c9625d9"},
    {file = "psutil-5.9.2-cp310-cp310-manylinux_2_12_i686.manylinux2010_i686.manylinux_2_17_i686.manylinux2014_i686.whl", hash = "sha256:39ec06dc6c934fb53df10c1672e299145ce609ff0611b569e75a88f313634969"},
    {file = "psutil-5.9.2-cp310-cp310-manylinux_2_12_x86_64.manylinux2010_x86_64.manylinux_2_17_x86_64.manylinux2014_x86_64.whl", hash = "sha256:e3ac2c0375ef498e74b9b4ec56df3c88be43fe56cac465627572dbfb21c4be34"},
    {file = "psutil-5.9.2-cp310-cp310-win32.whl", hash = "sha256:e4c4a7636ffc47b7141864f1c5e7d649f42c54e49da2dd3cceb1c5f5d29bfc85"},
    {file = "psutil-5.9.2-cp310-cp310-win_amd64.whl", hash = "sha256:f4cb67215c10d4657e320037109939b1c1d2fd70ca3d76301992f89fe2edb1f1"},
    {file = "psutil-5.9.2-cp36-cp36m-macosx_10_9_x86_64.whl", hash = "sha256:dc9bda7d5ced744622f157cc8d8bdd51735dafcecff807e928ff26bdb0ff097d"},
    {file = "psutil-5.9.2-cp36-cp36m-manylinux_2_12_i686.manylinux2010_i686.manylinux_2_17_i686.manylinux2014_i686.whl", hash = "sha256:d75291912b945a7351d45df682f9644540d564d62115d4a20d45fa17dc2d48f8"},
    {file = "psutil-5.9.2-cp36-cp36m-manylinux_2_12_x86_64.manylinux2010_x86_64.manylinux_2_17_x86_64.manylinux2014_x86_64.whl", hash = "sha256:b4018d5f9b6651f9896c7a7c2c9f4652e4eea53f10751c4e7d08a9093ab587ec"},
    {file = "psutil-5.9.2-cp36-cp36m-win32.whl", hash = "sha256:f40ba362fefc11d6bea4403f070078d60053ed422255bd838cd86a40674364c9"},
    {file = "psutil-5.9.2-cp36-cp36m-win_amd64.whl", hash = "sha256:9770c1d25aee91417eba7869139d629d6328a9422ce1cdd112bd56377ca98444"},
    {file = "psutil-5.9.2-cp37-cp37m-macosx_10_9_x86_64.whl", hash = "sha256:42638876b7f5ef43cef8dcf640d3401b27a51ee3fa137cb2aa2e72e188414c32"},
    {file = "psutil-5.9.2-cp37-cp37m-manylinux_2_12_i686.manylinux2010_i686.manylinux_2_17_i686.manylinux2014_i686.whl", hash = "sha256:91aa0dac0c64688667b4285fa29354acfb3e834e1fd98b535b9986c883c2ce1d"},
    {file = "psutil-5.9.2-cp37-cp37m-manylinux_2_12_x86_64.manylinux2010_x86_64.manylinux_2_17_x86_64.manylinux2014_x86_64.whl", hash = "sha256:4fb54941aac044a61db9d8eb56fc5bee207db3bc58645d657249030e15ba3727"},
    {file = "psutil-5.9.2-cp37-cp37m-win32.whl", hash = "sha256:7cbb795dcd8ed8fd238bc9e9f64ab188f3f4096d2e811b5a82da53d164b84c3f"},
    {file = "psutil-5.9.2-cp37-cp37m-win_amd64.whl", hash = "sha256:5d39e3a2d5c40efa977c9a8dd4f679763c43c6c255b1340a56489955dbca767c"},
    {file = "psutil-5.9.2-cp38-cp38-macosx_10_9_x86_64.whl", hash = "sha256:fd331866628d18223a4265371fd255774affd86244fc307ef66eaf00de0633d5"},
    {file = "psutil-5.9.2-cp38-cp38-manylinux_2_12_i686.manylinux2010_i686.manylinux_2_17_i686.manylinux2014_i686.whl", hash = "sha256:b315febaebae813326296872fdb4be92ad3ce10d1d742a6b0c49fb619481ed0b"},
    {file = "psutil-5.9.2-cp38-cp38-manylinux_2_12_x86_64.manylinux2010_x86_64.manylinux_2_17_x86_64.manylinux2014_x86_64.whl", hash = "sha256:f7929a516125f62399d6e8e026129c8835f6c5a3aab88c3fff1a05ee8feb840d"},
    {file = "psutil-5.9.2-cp38-cp38-win32.whl", hash = "sha256:561dec454853846d1dd0247b44c2e66a0a0c490f937086930ec4b8f83bf44f06"},
    {file = "psutil-5.9.2-cp38-cp38-win_amd64.whl", hash = "sha256:67b33f27fc0427483b61563a16c90d9f3b547eeb7af0ef1b9fe024cdc9b3a6ea"},
    {file = "psutil-5.9.2-cp39-cp39-macosx_10_9_x86_64.whl", hash = "sha256:b3591616fa07b15050b2f87e1cdefd06a554382e72866fcc0ab2be9d116486c8"},
    {file = "psutil-5.9.2-cp39-cp39-manylinux_2_12_i686.manylinux2010_i686.manylinux_2_17_i686.manylinux2014_i686.whl", hash = "sha256:14b29f581b5edab1f133563272a6011925401804d52d603c5c606936b49c8b97"},
    {file = "psutil-5.9.2-cp39-cp39-manylinux_2_12_x86_64.manylinux2010_x86_64.manylinux_2_17_x86_64.manylinux2014_x86_64.whl", hash = "sha256:4642fd93785a29353d6917a23e2ac6177308ef5e8be5cc17008d885cb9f70f12"},
    {file = "psutil-5.9.2-cp39-cp39-win32.whl", hash = "sha256:ed29ea0b9a372c5188cdb2ad39f937900a10fb5478dc077283bf86eeac678ef1"},
    {file = "psutil-5.9.2-cp39-cp39-win_amd64.whl", hash = "sha256:68b35cbff92d1f7103d8f1db77c977e72f49fcefae3d3d2b91c76b0e7aef48b8"},
    {file = "psutil-5.9.2.tar.gz", hash = "sha256:feb861a10b6c3bb00701063b37e4afc754f8217f0f09c42280586bd6ac712b5c"},
]
py = [
    {file = "py-1.11.0-py2.py3-none-any.whl", hash = "sha256:607c53218732647dff4acdfcd50cb62615cedf612e72d1724fb1a0cc6405b378"},
    {file = "py-1.11.0.tar.gz", hash = "sha256:51c75c4126074b472f746a24399ad32f6053d1b34b68d2fa41e558e6f4a98719"},
]
pyasn1 = [
    {file = "pyasn1-0.4.8-py2.py3-none-any.whl", hash = "sha256:39c7e2ec30515947ff4e87fb6f456dfc6e84857d34be479c9d4a4ba4bf46aa5d"},
    {file = "pyasn1-0.4.8.tar.gz", hash = "sha256:aef77c9fb94a3ac588e87841208bdec464471d9871bd5050a287cc9a475cd0ba"},
]
pycares = [
    {file = "pycares-4.2.2-cp310-cp310-macosx_10_9_universal2.whl", hash = "sha256:5dc6418e87729105d93162155793002b3fa95490e2f2df33afec08b0b0d44989"},
    {file = "pycares-4.2.2-cp310-cp310-macosx_10_9_x86_64.whl", hash = "sha256:9481ee42df7e34c9ef7b2f045e534062b980b2c971677868df9f17730b147ceb"},
    {file = "pycares-4.2.2-cp310-cp310-manylinux_2_17_aarch64.manylinux2014_aarch64.whl", hash = "sha256:05e029e594c27a0066cdb89dfc5bba28ba94e2b27b0ca7aceb94f9aea06812cd"},
    {file = "pycares-4.2.2-cp310-cp310-manylinux_2_17_x86_64.manylinux2014_x86_64.whl", hash = "sha256:0eb203ceedcf7f9865ed3abb6128dfbb3498c5e76342e3c820c4274cc0c8e873"},
    {file = "pycares-4.2.2-cp310-cp310-manylinux_2_5_i686.manylinux1_i686.manylinux_2_17_i686.manylinux2014_i686.whl", hash = "sha256:e4a01ba75e8a2947fc0b954850f8db9d52166634a206056febef2f833c8cfa1e"},
    {file = "pycares-4.2.2-cp310-cp310-musllinux_1_1_aarch64.whl", hash = "sha256:064543e222e3587a92bccae704fcc5f4ce1ba1ce66aac96483c9cf504d554a67"},
    {file = "pycares-4.2.2-cp310-cp310-musllinux_1_1_i686.whl", hash = "sha256:a5a28f1d041aa2102bd2512e7361671e4ef46bc927e95b6932ed95cc45273480"},
    {file = "pycares-4.2.2-cp310-cp310-musllinux_1_1_x86_64.whl", hash = "sha256:650b16f025bd3dad6a331e63bb8c9d55994c1b5d0d289ebe03c0bc16edad114f"},
    {file = "pycares-4.2.2-cp310-cp310-win32.whl", hash = "sha256:f8b76c13275b319b850e28bb9b3f5815de7521b1e0a581453d1acf10011bafef"},
    {file = "pycares-4.2.2-cp310-cp310-win_amd64.whl", hash = "sha256:bcfcafbb376376c9cca6d37a8497dfd6dbd82333bf37627067b34dcaf5039612"},
    {file = "pycares-4.2.2-cp36-cp36m-macosx_10_9_x86_64.whl", hash = "sha256:ae5accd693c6910bbd1a99d1f4551a9e99decd65d792a80f10c27b8fcc32b497"},
    {file = "pycares-4.2.2-cp36-cp36m-manylinux_2_17_aarch64.manylinux2014_aarch64.whl", hash = "sha256:8f1901b309cb5cf7ade5822d74b904f55c49369e4ff9328818e554d4c34b4714"},
    {file = "pycares-4.2.2-cp36-cp36m-manylinux_2_17_x86_64.manylinux2014_x86_64.whl", hash = "sha256:2bc61edb98aff9cb4b2e07c25383100b81459a676ca0b0bd5fe77226eb1f850e"},
    {file = "pycares-4.2.2-cp36-cp36m-manylinux_2_5_i686.manylinux1_i686.manylinux_2_17_i686.manylinux2014_i686.whl", hash = "sha256:241155687db7b45cb4ef84a18755ebc78c3ad624fd2578b48ea52ac16a4c8d9f"},
    {file = "pycares-4.2.2-cp36-cp36m-musllinux_1_1_aarch64.whl", hash = "sha256:27a21184ba35fff12eec36375d5b064516a0c3401dbf66a7eded7da34c5ca282"},
    {file = "pycares-4.2.2-cp36-cp36m-musllinux_1_1_i686.whl", hash = "sha256:8a376e637ecd79db62761ca40cda080b9383a07d6dedbc799dd1a31e053862d9"},
    {file = "pycares-4.2.2-cp36-cp36m-musllinux_1_1_x86_64.whl", hash = "sha256:6c411610be8de17cd5257845ebba5104b8e6356c62e66768728985a2ac0e9d1c"},
    {file = "pycares-4.2.2-cp36-cp36m-win32.whl", hash = "sha256:6a5af6443a1cefb36ddca47af37e29cae94a734c6c7cea3eb94e5de5cc2a4f1a"},
    {file = "pycares-4.2.2-cp36-cp36m-win_amd64.whl", hash = "sha256:a01ab41405dd4dd8449f9323b2dac25e1d856ef02d85c8aedea0130b65275b2a"},
    {file = "pycares-4.2.2-cp37-cp37m-macosx_10_9_x86_64.whl", hash = "sha256:9a2053b34163d13d6d135248c65e71cefce3f25b3611677a1428ec7a57bae856"},
    {file = "pycares-4.2.2-cp37-cp37m-manylinux_2_17_aarch64.manylinux2014_aarch64.whl", hash = "sha256:8064eaae5084e5155008b8f9d089055a432ff2115960273fc570f55dccedf666"},
    {file = "pycares-4.2.2-cp37-cp37m-manylinux_2_17_x86_64.manylinux2014_x86_64.whl", hash = "sha256:cc045040c094068d5de28e61a6fd0babe8522e8f61829839b893f7aff928173b"},
    {file = "pycares-4.2.2-cp37-cp37m-manylinux_2_5_i686.manylinux1_i686.manylinux_2_17_i686.manylinux2014_i686.whl", hash = "sha256:135a356d52773f02d7babd2b38ad64493418363274972cc786fdce847875ca03"},
    {file = "pycares-4.2.2-cp37-cp37m-musllinux_1_1_aarch64.whl", hash = "sha256:512fb2c04c28e0e5a7de0b61624ab9c15d2df52db113f63a0aba6c6f1174b92f"},
    {file = "pycares-4.2.2-cp37-cp37m-musllinux_1_1_i686.whl", hash = "sha256:0eb374525c6231920509612f197ca47bdaa6ec9a0728aa199ba536dc0c25bb55"},
    {file = "pycares-4.2.2-cp37-cp37m-musllinux_1_1_x86_64.whl", hash = "sha256:47c6e18bbe6f2f4ce42fbdfa4ab2602268590f76110f06af60d02f964b72fada"},
    {file = "pycares-4.2.2-cp37-cp37m-win32.whl", hash = "sha256:a2c7fb5d3cb633e3f23344194da9b5caa54eb40da34dbe4465f0ebcede2e1e1a"},
    {file = "pycares-4.2.2-cp37-cp37m-win_amd64.whl", hash = "sha256:90f374fae2af5eb728841b4c2a0c8038a6889ba2a5a421e4c4e4e0f15bcc5912"},
    {file = "pycares-4.2.2-cp38-cp38-macosx_10_9_universal2.whl", hash = "sha256:e8c0a7e0f9371c47cf028e2389f11385e906ba2797900419509adfa86587a2ac"},
    {file = "pycares-4.2.2-cp38-cp38-macosx_10_9_x86_64.whl", hash = "sha256:0fb3944af9492cfde6e1167780c9b8a701a56cf7d3fb29086cfb906b8261648f"},
    {file = "pycares-4.2.2-cp38-cp38-manylinux_2_17_aarch64.manylinux2014_aarch64.whl", hash = "sha256:7466315e76ab0ca4dc1354f3d7cb53f6d99d365b3778d9849e52643270beb6f2"},
    {file = "pycares-4.2.2-cp38-cp38-manylinux_2_17_x86_64.manylinux2014_x86_64.whl", hash = "sha256:46f58398bd9fa99cc2dd79f7fecddc85837ccb452d673168037ea603b15aa11b"},
    {file = "pycares-4.2.2-cp38-cp38-manylinux_2_5_i686.manylinux1_i686.manylinux_2_17_i686.manylinux2014_i686.whl", hash = "sha256:47eae9809826cea5c0eb08eec9da584dd6330e51c075c2f6963ca2067555cd07"},
    {file = "pycares-4.2.2-cp38-cp38-musllinux_1_1_aarch64.whl", hash = "sha256:6cbd4df536d2c32d2d74b854db25f1d15cc61cdd182b03206afbd7ccbe7b8f11"},
    {file = "pycares-4.2.2-cp38-cp38-musllinux_1_1_i686.whl", hash = "sha256:3e4519bc51b744331c968eef0bd0071ca9c3e5863b8b8c1d99540ab8bfb04235"},
    {file = "pycares-4.2.2-cp38-cp38-musllinux_1_1_x86_64.whl", hash = "sha256:5e2af8ca3bc49894a87d2b5629b993c22b0e602ecb7fd2fad660ebb9be584829"},
    {file = "pycares-4.2.2-cp38-cp38-win32.whl", hash = "sha256:f6b5360e2278fae1e79479a4b56198fc7faf46ab350da18756c4de789835dbcd"},
    {file = "pycares-4.2.2-cp38-cp38-win_amd64.whl", hash = "sha256:4304e5f0c10281abcee3c2547140a6b280c70866f2828956c9bcb2de6cffa211"},
    {file = "pycares-4.2.2-cp39-cp39-macosx_10_9_universal2.whl", hash = "sha256:9155e95cbe26b4b57ca691e9d8bfb5a002c7ce14ac02ddfcfe7849d4d349badb"},
    {file = "pycares-4.2.2-cp39-cp39-macosx_10_9_x86_64.whl", hash = "sha256:612a20514685a3d999dd0a99eede9da851be11171d599b211fac287eee452ff1"},
    {file = "pycares-4.2.2-cp39-cp39-manylinux_2_17_aarch64.manylinux2014_aarch64.whl", hash = "sha256:075d4bdde10590a2d0456eab20028aab997207e45469d30dd01a4a65caa7f8da"},
    {file = "pycares-4.2.2-cp39-cp39-manylinux_2_17_x86_64.manylinux2014_x86_64.whl", hash = "sha256:7f6eebdf34477c9bfb00497f8e58a674fd22b348bd928d19d29c84e8923554e1"},
    {file = "pycares-4.2.2-cp39-cp39-manylinux_2_5_i686.manylinux1_i686.manylinux_2_17_i686.manylinux2014_i686.whl", hash = "sha256:55d39f2c38d1285d1ae248b9d2d965b161dcf51a4b6eacf97ff056da6f09dd30"},
    {file = "pycares-4.2.2-cp39-cp39-musllinux_1_1_aarch64.whl", hash = "sha256:64261640fd52910e7960f30888abeca4e6a7a91371d351ccebc70ac1625ca74e"},
    {file = "pycares-4.2.2-cp39-cp39-musllinux_1_1_i686.whl", hash = "sha256:72184b1510866c9bc97a6daca7d8218a6954c4a78640197f0840e604ba1182f9"},
    {file = "pycares-4.2.2-cp39-cp39-musllinux_1_1_x86_64.whl", hash = "sha256:02fdf5ce48b21da6eafc5cb4508d344a0d48ac1a31e8df178f7c2fb548fcbc14"},
    {file = "pycares-4.2.2-cp39-cp39-win32.whl", hash = "sha256:fe8e0f8ed7fd795868bfc2211e345963174a9f4d1e2125753e1715a60441c8a0"},
    {file = "pycares-4.2.2-cp39-cp39-win_amd64.whl", hash = "sha256:bb09c084de909206e6db1f014d4c6d662c7df04194df31f4831088d426afe8f1"},
    {file = "pycares-4.2.2.tar.gz", hash = "sha256:e1f57a8004370080694bd6fb969a1ffc9171a59c6824d54f791c1b2e4d298385"},
]
pycparser = [
    {file = "pycparser-2.21-py2.py3-none-any.whl", hash = "sha256:8ee45429555515e1f6b185e78100aea234072576aa43ab53aefcae078162fca9"},
    {file = "pycparser-2.21.tar.gz", hash = "sha256:e644fdec12f7872f86c58ff790da456218b10f863970249516d60a5eaca77206"},
]
pydantic = [
    {file = "pydantic-1.10.2-cp310-cp310-macosx_10_9_x86_64.whl", hash = "sha256:bb6ad4489af1bac6955d38ebcb95079a836af31e4c4f74aba1ca05bb9f6027bd"},
    {file = "pydantic-1.10.2-cp310-cp310-macosx_11_0_arm64.whl", hash = "sha256:a1f5a63a6dfe19d719b1b6e6106561869d2efaca6167f84f5ab9347887d78b98"},
    {file = "pydantic-1.10.2-cp310-cp310-manylinux_2_17_x86_64.manylinux2014_x86_64.whl", hash = "sha256:352aedb1d71b8b0736c6d56ad2bd34c6982720644b0624462059ab29bd6e5912"},
    {file = "pydantic-1.10.2-cp310-cp310-manylinux_2_5_i686.manylinux1_i686.manylinux_2_17_i686.manylinux2014_i686.whl", hash = "sha256:19b3b9ccf97af2b7519c42032441a891a5e05c68368f40865a90eb88833c2559"},
    {file = "pydantic-1.10.2-cp310-cp310-musllinux_1_1_i686.whl", hash = "sha256:e9069e1b01525a96e6ff49e25876d90d5a563bc31c658289a8772ae186552236"},
    {file = "pydantic-1.10.2-cp310-cp310-musllinux_1_1_x86_64.whl", hash = "sha256:355639d9afc76bcb9b0c3000ddcd08472ae75318a6eb67a15866b87e2efa168c"},
    {file = "pydantic-1.10.2-cp310-cp310-win_amd64.whl", hash = "sha256:ae544c47bec47a86bc7d350f965d8b15540e27e5aa4f55170ac6a75e5f73b644"},
    {file = "pydantic-1.10.2-cp311-cp311-macosx_10_9_x86_64.whl", hash = "sha256:a4c805731c33a8db4b6ace45ce440c4ef5336e712508b4d9e1aafa617dc9907f"},
    {file = "pydantic-1.10.2-cp311-cp311-macosx_11_0_arm64.whl", hash = "sha256:d49f3db871575e0426b12e2f32fdb25e579dea16486a26e5a0474af87cb1ab0a"},
    {file = "pydantic-1.10.2-cp311-cp311-manylinux_2_17_x86_64.manylinux2014_x86_64.whl", hash = "sha256:37c90345ec7dd2f1bcef82ce49b6235b40f282b94d3eec47e801baf864d15525"},
    {file = "pydantic-1.10.2-cp311-cp311-manylinux_2_5_i686.manylinux1_i686.manylinux_2_17_i686.manylinux2014_i686.whl", hash = "sha256:7b5ba54d026c2bd2cb769d3468885f23f43710f651688e91f5fb1edcf0ee9283"},
    {file = "pydantic-1.10.2-cp311-cp311-musllinux_1_1_i686.whl", hash = "sha256:05e00dbebbe810b33c7a7362f231893183bcc4251f3f2ff991c31d5c08240c42"},
    {file = "pydantic-1.10.2-cp311-cp311-musllinux_1_1_x86_64.whl", hash = "sha256:2d0567e60eb01bccda3a4df01df677adf6b437958d35c12a3ac3e0f078b0ee52"},
    {file = "pydantic-1.10.2-cp311-cp311-win_amd64.whl", hash = "sha256:c6f981882aea41e021f72779ce2a4e87267458cc4d39ea990729e21ef18f0f8c"},
    {file = "pydantic-1.10.2-cp37-cp37m-macosx_10_9_x86_64.whl", hash = "sha256:c4aac8e7103bf598373208f6299fa9a5cfd1fc571f2d40bf1dd1955a63d6eeb5"},
    {file = "pydantic-1.10.2-cp37-cp37m-manylinux_2_17_x86_64.manylinux2014_x86_64.whl", hash = "sha256:81a7b66c3f499108b448f3f004801fcd7d7165fb4200acb03f1c2402da73ce4c"},
    {file = "pydantic-1.10.2-cp37-cp37m-manylinux_2_5_i686.manylinux1_i686.manylinux_2_17_i686.manylinux2014_i686.whl", hash = "sha256:bedf309630209e78582ffacda64a21f96f3ed2e51fbf3962d4d488e503420254"},
    {file = "pydantic-1.10.2-cp37-cp37m-musllinux_1_1_i686.whl", hash = "sha256:9300fcbebf85f6339a02c6994b2eb3ff1b9c8c14f502058b5bf349d42447dcf5"},
    {file = "pydantic-1.10.2-cp37-cp37m-musllinux_1_1_x86_64.whl", hash = "sha256:216f3bcbf19c726b1cc22b099dd409aa371f55c08800bcea4c44c8f74b73478d"},
    {file = "pydantic-1.10.2-cp37-cp37m-win_amd64.whl", hash = "sha256:dd3f9a40c16daf323cf913593083698caee97df2804aa36c4b3175d5ac1b92a2"},
    {file = "pydantic-1.10.2-cp38-cp38-macosx_10_9_x86_64.whl", hash = "sha256:b97890e56a694486f772d36efd2ba31612739bc6f3caeee50e9e7e3ebd2fdd13"},
    {file = "pydantic-1.10.2-cp38-cp38-macosx_11_0_arm64.whl", hash = "sha256:9cabf4a7f05a776e7793e72793cd92cc865ea0e83a819f9ae4ecccb1b8aa6116"},
    {file = "pydantic-1.10.2-cp38-cp38-manylinux_2_17_x86_64.manylinux2014_x86_64.whl", hash = "sha256:06094d18dd5e6f2bbf93efa54991c3240964bb663b87729ac340eb5014310624"},
    {file = "pydantic-1.10.2-cp38-cp38-manylinux_2_5_i686.manylinux1_i686.manylinux_2_17_i686.manylinux2014_i686.whl", hash = "sha256:cc78cc83110d2f275ec1970e7a831f4e371ee92405332ebfe9860a715f8336e1"},
    {file = "pydantic-1.10.2-cp38-cp38-musllinux_1_1_i686.whl", hash = "sha256:1ee433e274268a4b0c8fde7ad9d58ecba12b069a033ecc4645bb6303c062d2e9"},
    {file = "pydantic-1.10.2-cp38-cp38-musllinux_1_1_x86_64.whl", hash = "sha256:7c2abc4393dea97a4ccbb4ec7d8658d4e22c4765b7b9b9445588f16c71ad9965"},
    {file = "pydantic-1.10.2-cp38-cp38-win_amd64.whl", hash = "sha256:0b959f4d8211fc964772b595ebb25f7652da3f22322c007b6fed26846a40685e"},
    {file = "pydantic-1.10.2-cp39-cp39-macosx_10_9_x86_64.whl", hash = "sha256:c33602f93bfb67779f9c507e4d69451664524389546bacfe1bee13cae6dc7488"},
    {file = "pydantic-1.10.2-cp39-cp39-macosx_11_0_arm64.whl", hash = "sha256:5760e164b807a48a8f25f8aa1a6d857e6ce62e7ec83ea5d5c5a802eac81bad41"},
    {file = "pydantic-1.10.2-cp39-cp39-manylinux_2_17_x86_64.manylinux2014_x86_64.whl", hash = "sha256:6eb843dcc411b6a2237a694f5e1d649fc66c6064d02b204a7e9d194dff81eb4b"},
    {file = "pydantic-1.10.2-cp39-cp39-manylinux_2_5_i686.manylinux1_i686.manylinux_2_17_i686.manylinux2014_i686.whl", hash = "sha256:4b8795290deaae348c4eba0cebb196e1c6b98bdbe7f50b2d0d9a4a99716342fe"},
    {file = "pydantic-1.10.2-cp39-cp39-musllinux_1_1_i686.whl", hash = "sha256:e0bedafe4bc165ad0a56ac0bd7695df25c50f76961da29c050712596cf092d6d"},
    {file = "pydantic-1.10.2-cp39-cp39-musllinux_1_1_x86_64.whl", hash = "sha256:2e05aed07fa02231dbf03d0adb1be1d79cabb09025dd45aa094aa8b4e7b9dcda"},
    {file = "pydantic-1.10.2-cp39-cp39-win_amd64.whl", hash = "sha256:c1ba1afb396148bbc70e9eaa8c06c1716fdddabaf86e7027c5988bae2a829ab6"},
    {file = "pydantic-1.10.2-py3-none-any.whl", hash = "sha256:1b6ee725bd6e83ec78b1aa32c5b1fa67a3a65badddde3976bca5fe4568f27709"},
    {file = "pydantic-1.10.2.tar.gz", hash = "sha256:91b8e218852ef6007c2b98cd861601c6a09f1aa32bbbb74fab5b1c33d4a1e410"},
]
PyJWT = [
    {file = "PyJWT-2.5.0-py3-none-any.whl", hash = "sha256:8d82e7087868e94dd8d7d418e5088ce64f7daab4b36db654cbaedb46f9d1ca80"},
    {file = "PyJWT-2.5.0.tar.gz", hash = "sha256:e77ab89480905d86998442ac5788f35333fa85f65047a534adc38edf3c88fc3b"},
]
pymongo = [
    {file = "pymongo-3.12.3-cp27-cp27m-macosx_10_14_intel.whl", hash = "sha256:c164eda0be9048f83c24b9b2656900041e069ddf72de81c17d874d0c32f6079f"},
    {file = "pymongo-3.12.3-cp27-cp27m-manylinux1_i686.whl", hash = "sha256:a055d29f1302892a9389a382bed10a3f77708bcf3e49bfb76f7712fa5f391cc6"},
    {file = "pymongo-3.12.3-cp27-cp27m-manylinux1_x86_64.whl", hash = "sha256:8c7ad5cab282f53b9d78d51504330d1c88c83fbe187e472c07e6908a0293142e"},
    {file = "pymongo-3.12.3-cp27-cp27m-manylinux_2_5_i686.manylinux1_i686.whl", hash = "sha256:a766157b195a897c64945d4ff87b050bb0e763bb78f3964e996378621c703b00"},
    {file = "pymongo-3.12.3-cp27-cp27m-manylinux_2_5_x86_64.manylinux1_x86_64.whl", hash = "sha256:c8d6bf6fcd42cde2f02efb8126812a010c297eacefcd090a609639d2aeda6185"},
    {file = "pymongo-3.12.3-cp27-cp27m-win32.whl", hash = "sha256:5fdffb0cfeb4dc8646a5381d32ec981ae8472f29c695bf09e8f7a8edb2db12ca"},
    {file = "pymongo-3.12.3-cp27-cp27m-win_amd64.whl", hash = "sha256:648fcfd8e019b122b7be0e26830a3a2224d57c3e934f19c1e53a77b8380e6675"},
    {file = "pymongo-3.12.3-cp27-cp27mu-manylinux1_i686.whl", hash = "sha256:3f0ac6e0203bd88863649e6ed9c7cfe53afab304bc8225f2597c4c0a74e4d1f0"},
    {file = "pymongo-3.12.3-cp27-cp27mu-manylinux1_x86_64.whl", hash = "sha256:71c0db2c313ea8a80825fb61b7826b8015874aec29ee6364ade5cb774fe4511b"},
    {file = "pymongo-3.12.3-cp27-cp27mu-manylinux_2_5_i686.manylinux1_i686.whl", hash = "sha256:5b779e87300635b8075e8d5cfd4fdf7f46078cd7610c381d956bca5556bb8f97"},
    {file = "pymongo-3.12.3-cp27-cp27mu-manylinux_2_5_x86_64.manylinux1_x86_64.whl", hash = "sha256:351a2efe1c9566c348ad0076f4bf541f4905a0ebe2d271f112f60852575f3c16"},
    {file = "pymongo-3.12.3-cp310-cp310-macosx_10_15_universal2.whl", hash = "sha256:858af7c2ab98f21ed06b642578b769ecfcabe4754648b033168a91536f7beef9"},
    {file = "pymongo-3.12.3-cp310-cp310-macosx_10_9_universal2.whl", hash = "sha256:0a02313e71b7c370c43056f6b16c45effbb2d29a44d24403a3d5ba6ed322fa3f"},
    {file = "pymongo-3.12.3-cp310-cp310-manylinux1_i686.whl", hash = "sha256:d3082e5c4d7b388792124f5e805b469109e58f1ab1eb1fbd8b998e8ab766ffb7"},
    {file = "pymongo-3.12.3-cp310-cp310-manylinux2014_aarch64.whl", hash = "sha256:514e78d20d8382d5b97f32b20c83d1d0452c302c9a135f0a9022236eb9940fda"},
    {file = "pymongo-3.12.3-cp310-cp310-manylinux2014_i686.whl", hash = "sha256:b1b5be40ebf52c3c67ee547e2c4435ed5bc6352f38d23e394520b686641a6be4"},
    {file = "pymongo-3.12.3-cp310-cp310-manylinux2014_ppc64le.whl", hash = "sha256:58db209da08a502ce6948841d522dcec80921d714024354153d00b054571993c"},
    {file = "pymongo-3.12.3-cp310-cp310-manylinux2014_s390x.whl", hash = "sha256:5296e5e69243ffd76bd919854c4da6630ae52e46175c804bc4c0e050d937b705"},
    {file = "pymongo-3.12.3-cp310-cp310-manylinux2014_x86_64.whl", hash = "sha256:51d1d061df3995c2332ae78f036492cc188cb3da8ef122caeab3631a67bb477e"},
    {file = "pymongo-3.12.3-cp310-cp310-manylinux_2_17_aarch64.manylinux2014_aarch64.whl", hash = "sha256:463b974b7f49d65a16ca1435bc1c25a681bb7d630509dd23b2e819ed36da0b7f"},
    {file = "pymongo-3.12.3-cp310-cp310-manylinux_2_17_ppc64le.manylinux2014_ppc64le.whl", hash = "sha256:e099b79ccf7c40f18b149a64d3d10639980035f9ceb223169dd806ff1bb0d9cc"},
    {file = "pymongo-3.12.3-cp310-cp310-manylinux_2_17_s390x.manylinux2014_s390x.whl", hash = "sha256:27e5ea64332385385b75414888ce9d1a9806be8616d7cef4ef409f4f256c6d06"},
    {file = "pymongo-3.12.3-cp310-cp310-manylinux_2_17_x86_64.manylinux2014_x86_64.whl", hash = "sha256:ed7d11330e443aeecab23866055e08a5a536c95d2c25333aeb441af2dbac38d2"},
    {file = "pymongo-3.12.3-cp310-cp310-manylinux_2_5_i686.manylinux1_i686.manylinux_2_17_i686.manylinux2014_i686.whl", hash = "sha256:93111fd4e08fa889c126aa8baf5c009a941880a539c87672e04583286517450a"},
    {file = "pymongo-3.12.3-cp310-cp310-win32.whl", hash = "sha256:2301051701b27aff2cbdf83fae22b7ca883c9563dfd088033267291b46196643"},
    {file = "pymongo-3.12.3-cp310-cp310-win_amd64.whl", hash = "sha256:c7e8221278e5f9e2b6d3893cfc3a3e46c017161a57bb0e6f244826e4cee97916"},
    {file = "pymongo-3.12.3-cp34-cp34m-macosx_10_6_intel.whl", hash = "sha256:7b4a9fcd95e978cd3c96cdc2096aa54705266551422cf0883c12a4044def31c6"},
    {file = "pymongo-3.12.3-cp34-cp34m-manylinux1_i686.whl", hash = "sha256:06b64cdf5121f86b78a84e61b8f899b6988732a8d304b503ea1f94a676221c06"},
    {file = "pymongo-3.12.3-cp34-cp34m-manylinux1_x86_64.whl", hash = "sha256:c8f7dd025cb0bf19e2f60a64dfc24b513c8330e0cfe4a34ccf941eafd6194d9e"},
    {file = "pymongo-3.12.3-cp34-cp34m-win32.whl", hash = "sha256:ab23b0545ec71ea346bf50a5d376d674f56205b729980eaa62cdb7871805014b"},
    {file = "pymongo-3.12.3-cp34-cp34m-win_amd64.whl", hash = "sha256:1b5cb75d2642ff7db823f509641f143f752c0d1ab03166cafea1e42e50469834"},
    {file = "pymongo-3.12.3-cp35-cp35m-macosx_10_6_intel.whl", hash = "sha256:fc2048d13ff427605fea328cbe5369dce549b8c7657b0e22051a5b8831170af6"},
    {file = "pymongo-3.12.3-cp35-cp35m-manylinux1_i686.whl", hash = "sha256:c5f83bb59d0ff60c6fdb1f8a7b0288fbc4640b1f0fd56f5ae2387749c35d34e3"},
    {file = "pymongo-3.12.3-cp35-cp35m-manylinux1_x86_64.whl", hash = "sha256:6632b1c63d58cddc72f43ab9f17267354ddce563dd5e11eadabd222dcc808808"},
    {file = "pymongo-3.12.3-cp35-cp35m-manylinux_2_5_i686.manylinux1_i686.whl", hash = "sha256:3fedad05147b40ff8a93fcd016c421e6c159f149a2a481cfa0b94bfa3e473bab"},
    {file = "pymongo-3.12.3-cp35-cp35m-manylinux_2_5_x86_64.manylinux1_x86_64.whl", hash = "sha256:208a61db8b8b647fb5b1ff3b52b4ed6dbced01eac3b61009958adb203596ee99"},
    {file = "pymongo-3.12.3-cp35-cp35m-win32.whl", hash = "sha256:3100a2352bdded6232b385ceda0c0a4624598c517d52c2d8cf014b7abbebd84d"},
    {file = "pymongo-3.12.3-cp35-cp35m-win_amd64.whl", hash = "sha256:3492ae1f97209c66af70e863e6420e6301cecb0a51a5efa701058aa73a8ca29e"},
    {file = "pymongo-3.12.3-cp36-cp36m-macosx_10_6_intel.whl", hash = "sha256:87e18f29bac4a6be76a30e74de9c9005475e27100acf0830679420ce1fd9a6fd"},
    {file = "pymongo-3.12.3-cp36-cp36m-manylinux1_i686.whl", hash = "sha256:b3e08aef4ea05afbc0a70cd23c13684e7f5e074f02450964ec5cfa1c759d33d2"},
    {file = "pymongo-3.12.3-cp36-cp36m-manylinux1_x86_64.whl", hash = "sha256:e66b3c9f8b89d4fd58a59c04fdbf10602a17c914fbaaa5e6ea593f1d54b06362"},
    {file = "pymongo-3.12.3-cp36-cp36m-manylinux2014_aarch64.whl", hash = "sha256:5d67dbc8da2dac1644d71c1839d12d12aa333e266a9964d5b1a49feed036bc94"},
    {file = "pymongo-3.12.3-cp36-cp36m-manylinux2014_i686.whl", hash = "sha256:a351986d6c9006308f163c359ced40f80b6cffb42069f3e569b979829951038d"},
    {file = "pymongo-3.12.3-cp36-cp36m-manylinux2014_ppc64le.whl", hash = "sha256:5296669bff390135528001b4e48d33a7acaffcd361d98659628ece7f282f11aa"},
    {file = "pymongo-3.12.3-cp36-cp36m-manylinux2014_s390x.whl", hash = "sha256:9d5b66d457d2c5739c184a777455c8fde7ab3600a56d8bbebecf64f7c55169e1"},
    {file = "pymongo-3.12.3-cp36-cp36m-manylinux2014_x86_64.whl", hash = "sha256:1c771f1a8b3cd2d697baaf57e9cfa4ae42371cacfbea42ea01d9577c06d92f96"},
    {file = "pymongo-3.12.3-cp36-cp36m-manylinux_2_17_aarch64.manylinux2014_aarch64.whl", hash = "sha256:81a3ebc33b1367f301d1c8eda57eec4868e951504986d5d3fe437479dcdac5b2"},
    {file = "pymongo-3.12.3-cp36-cp36m-manylinux_2_17_ppc64le.manylinux2014_ppc64le.whl", hash = "sha256:5cf113a46d81cff0559d57aa66ffa473d57d1a9496f97426318b6b5b14fdec1c"},
    {file = "pymongo-3.12.3-cp36-cp36m-manylinux_2_17_s390x.manylinux2014_s390x.whl", hash = "sha256:64b9122be1c404ce4eb367ad609b590394587a676d84bfed8e03c3ce76d70560"},
    {file = "pymongo-3.12.3-cp36-cp36m-manylinux_2_17_x86_64.manylinux2014_x86_64.whl", hash = "sha256:1c6c71e198b36f0f0dfe354f06d3655ecfa30d69493a1da125a9a54668aad652"},
    {file = "pymongo-3.12.3-cp36-cp36m-manylinux_2_5_i686.manylinux1_i686.manylinux_2_17_i686.manylinux2014_i686.whl", hash = "sha256:33ab8c031f788609924e329003088831045f683931932a52a361d4a955b7dce2"},
    {file = "pymongo-3.12.3-cp36-cp36m-manylinux_2_5_i686.manylinux1_i686.whl", hash = "sha256:e2b4c95c47fb81b19ea77dc1c50d23af3eba87c9628fcc2e03d44124a3d336ea"},
    {file = "pymongo-3.12.3-cp36-cp36m-manylinux_2_5_x86_64.manylinux1_x86_64.whl", hash = "sha256:4e0a3ea7fd01cf0a36509f320226bd8491e0f448f00b8cb89f601c109f6874e1"},
    {file = "pymongo-3.12.3-cp36-cp36m-win32.whl", hash = "sha256:dfec57f15f53d677b8e4535695ff3f37df7f8fe431f2efa8c3c8c4025b53d1eb"},
    {file = "pymongo-3.12.3-cp36-cp36m-win_amd64.whl", hash = "sha256:c22591cff80188dd8543be0b559d0c807f7288bd353dc0bcfe539b4588b3a5cd"},
    {file = "pymongo-3.12.3-cp37-cp37m-macosx_10_6_intel.whl", hash = "sha256:7738147cd9dbd6d18d5593b3491b4620e13b61de975fd737283e4ad6c255c273"},
    {file = "pymongo-3.12.3-cp37-cp37m-manylinux1_i686.whl", hash = "sha256:be1f10145f7ea76e3e836fdc5c8429c605675bdcddb0bca9725ee6e26874c00c"},
    {file = "pymongo-3.12.3-cp37-cp37m-manylinux1_x86_64.whl", hash = "sha256:295a5beaecb7bf054c1c6a28749ed72b19f4d4b61edcd8a0815d892424baf780"},
    {file = "pymongo-3.12.3-cp37-cp37m-manylinux2014_aarch64.whl", hash = "sha256:320f8734553c50cffe8a8e1ae36dfc7d7be1941c047489db20a814d2a170d7b5"},
    {file = "pymongo-3.12.3-cp37-cp37m-manylinux2014_i686.whl", hash = "sha256:5d20072d81cbfdd8e15e6a0c91fc7e3a4948c71e0adebfc67d3b4bcbe8602711"},
    {file = "pymongo-3.12.3-cp37-cp37m-manylinux2014_ppc64le.whl", hash = "sha256:2c46a0afef69d61938a6fe32c3afd75b91dec3ab3056085dc72abbeedcc94166"},
    {file = "pymongo-3.12.3-cp37-cp37m-manylinux2014_s390x.whl", hash = "sha256:5f530f35e1a57d4360eddcbed6945aecdaee2a491cd3f17025e7b5f2eea88ee7"},
    {file = "pymongo-3.12.3-cp37-cp37m-manylinux2014_x86_64.whl", hash = "sha256:6526933760ee1e6090db808f1690a111ec409699c1990efc96f134d26925c37f"},
    {file = "pymongo-3.12.3-cp37-cp37m-manylinux_2_17_aarch64.manylinux2014_aarch64.whl", hash = "sha256:95d15cf81cd2fb926f2a6151a9f94c7aacc102b415e72bc0e040e29332b6731c"},
    {file = "pymongo-3.12.3-cp37-cp37m-manylinux_2_17_ppc64le.manylinux2014_ppc64le.whl", hash = "sha256:0d52a70350ec3dfc39b513df12b03b7f4c8f8ec6873bbf958299999db7b05eb1"},
    {file = "pymongo-3.12.3-cp37-cp37m-manylinux_2_17_s390x.manylinux2014_s390x.whl", hash = "sha256:9252c991e8176b5a2fa574c5ab9a841679e315f6e576eb7cf0bd958f3e39b0ad"},
    {file = "pymongo-3.12.3-cp37-cp37m-manylinux_2_17_x86_64.manylinux2014_x86_64.whl", hash = "sha256:145d78c345a38011497e55aff22c0f8edd40ee676a6810f7e69563d68a125e83"},
    {file = "pymongo-3.12.3-cp37-cp37m-manylinux_2_5_i686.manylinux1_i686.manylinux_2_17_i686.manylinux2014_i686.whl", hash = "sha256:a8e0a086dbbee406cc6f603931dfe54d1cb2fba585758e06a2de01037784b737"},
    {file = "pymongo-3.12.3-cp37-cp37m-manylinux_2_5_i686.manylinux1_i686.whl", hash = "sha256:f6d5443104f89a840250087863c91484a72f254574848e951d1bdd7d8b2ce7c9"},
    {file = "pymongo-3.12.3-cp37-cp37m-manylinux_2_5_x86_64.manylinux1_x86_64.whl", hash = "sha256:6f93dbfa5a461107bc3f5026e0d5180499e13379e9404f07a9f79eb5e9e1303d"},
    {file = "pymongo-3.12.3-cp37-cp37m-win32.whl", hash = "sha256:c9d212e2af72d5c8d082775a43eb726520e95bf1c84826440f74225843975136"},
    {file = "pymongo-3.12.3-cp37-cp37m-win_amd64.whl", hash = "sha256:320a1fe403dd83a35709fcf01083d14bc1462e9789b711201349a9158db3a87e"},
    {file = "pymongo-3.12.3-cp38-cp38-macosx_10_9_x86_64.whl", hash = "sha256:a1ba93be779a9b8e5e44f5c133dc1db4313661cead8a2fd27661e6cb8d942ee9"},
    {file = "pymongo-3.12.3-cp38-cp38-manylinux1_i686.whl", hash = "sha256:4294f2c1cd069b793e31c2e6d7ac44b121cf7cedccd03ebcc30f3fc3417b314a"},
    {file = "pymongo-3.12.3-cp38-cp38-manylinux1_x86_64.whl", hash = "sha256:845b178bd127bb074835d2eac635b980c58ec5e700ebadc8355062df708d5a71"},
    {file = "pymongo-3.12.3-cp38-cp38-manylinux2014_aarch64.whl", hash = "sha256:176fdca18391e1206c32fb1d8265628a84d28333c20ad19468d91e3e98312cd1"},
    {file = "pymongo-3.12.3-cp38-cp38-manylinux2014_i686.whl", hash = "sha256:28bfd5244d32faf3e49b5a8d1fab0631e922c26e8add089312e4be19fb05af50"},
    {file = "pymongo-3.12.3-cp38-cp38-manylinux2014_ppc64le.whl", hash = "sha256:f38b35ecd2628bf0267761ed659e48af7e620a7fcccfccf5774e7308fb18325c"},
    {file = "pymongo-3.12.3-cp38-cp38-manylinux2014_s390x.whl", hash = "sha256:cebb3d8bcac4a6b48be65ebbc5c9881ed4a738e27bb96c86d9d7580a1fb09e05"},
    {file = "pymongo-3.12.3-cp38-cp38-manylinux2014_x86_64.whl", hash = "sha256:80710d7591d579442c67a3bc7ae9dcba9ff95ea8414ac98001198d894fc4ff46"},
    {file = "pymongo-3.12.3-cp38-cp38-manylinux_2_17_aarch64.manylinux2014_aarch64.whl", hash = "sha256:89d7baa847383b9814de640c6f1a8553d125ec65e2761ad146ea2e75a7ad197c"},
    {file = "pymongo-3.12.3-cp38-cp38-manylinux_2_17_ppc64le.manylinux2014_ppc64le.whl", hash = "sha256:602284e652bb56ca8760f8e88a5280636c5b63d7946fca1c2fe0f83c37dffc64"},
    {file = "pymongo-3.12.3-cp38-cp38-manylinux_2_17_s390x.manylinux2014_s390x.whl", hash = "sha256:bfc2d763d05ec7211313a06e8571236017d3e61d5fef97fcf34ec4b36c0b6556"},
    {file = "pymongo-3.12.3-cp38-cp38-manylinux_2_17_x86_64.manylinux2014_x86_64.whl", hash = "sha256:7a6e4dccae8ef5dd76052647d78f02d5d0ffaff1856277d951666c54aeba3ad2"},
    {file = "pymongo-3.12.3-cp38-cp38-manylinux_2_5_i686.manylinux1_i686.manylinux_2_17_i686.manylinux2014_i686.whl", hash = "sha256:e1fc4d3985868860b6585376e511bb32403c5ffb58b0ed913496c27fd791deea"},
    {file = "pymongo-3.12.3-cp38-cp38-manylinux_2_5_i686.manylinux1_i686.whl", hash = "sha256:e4e5d163e6644c2bc84dd9f67bfa89288c23af26983d08fefcc2cbc22f6e57e6"},
    {file = "pymongo-3.12.3-cp38-cp38-manylinux_2_5_x86_64.manylinux1_x86_64.whl", hash = "sha256:8d92c6bb9174d47c2257528f64645a00bbc6324a9ff45a626192797aff01dc14"},
    {file = "pymongo-3.12.3-cp38-cp38-win32.whl", hash = "sha256:b0db9a4691074c347f5d7ee830ab3529bc5ad860939de21c1f9c403daf1eda9a"},
    {file = "pymongo-3.12.3-cp38-cp38-win_amd64.whl", hash = "sha256:d81047341ab56061aa4b6823c54d4632579c3b16e675089e8f520e9b918a133b"},
    {file = "pymongo-3.12.3-cp39-cp39-macosx_10_9_x86_64.whl", hash = "sha256:07398d8a03545b98282f459f2603a6bb271f4448d484ed7f411121a519a7ea48"},
    {file = "pymongo-3.12.3-cp39-cp39-manylinux1_i686.whl", hash = "sha256:b7df0d99e189b7027d417d4bfd9b8c53c9c7ed5a0a1495d26a6f547d820eca88"},
    {file = "pymongo-3.12.3-cp39-cp39-manylinux1_x86_64.whl", hash = "sha256:a283425e6a474facd73072d8968812d1d9058490a5781e022ccf8895500b83ce"},
    {file = "pymongo-3.12.3-cp39-cp39-manylinux2014_aarch64.whl", hash = "sha256:2577b8161eeae4dd376d13100b2137d883c10bb457dd08935f60c9f9d4b5c5f6"},
    {file = "pymongo-3.12.3-cp39-cp39-manylinux2014_i686.whl", hash = "sha256:517b09b1dd842390a965a896d1327c55dfe78199c9f5840595d40facbcd81854"},
    {file = "pymongo-3.12.3-cp39-cp39-manylinux2014_ppc64le.whl", hash = "sha256:2567885ff0c8c7c0887ba6cefe4ae4af96364a66a7069f924ce0cd12eb971d04"},
    {file = "pymongo-3.12.3-cp39-cp39-manylinux2014_s390x.whl", hash = "sha256:71c5c200fd37a5322706080b09c3ec8907cf01c377a7187f354fc9e9e13abc73"},
    {file = "pymongo-3.12.3-cp39-cp39-manylinux2014_x86_64.whl", hash = "sha256:14dee106a10b77224bba5efeeb6aee025aabe88eb87a2b850c46d3ee55bdab4a"},
    {file = "pymongo-3.12.3-cp39-cp39-manylinux_2_17_aarch64.manylinux2014_aarch64.whl", hash = "sha256:f340a2a908644ea6cccd399be0fb308c66e05d2800107345f9f0f0d59e1731c4"},
    {file = "pymongo-3.12.3-cp39-cp39-manylinux_2_17_ppc64le.manylinux2014_ppc64le.whl", hash = "sha256:1b4c535f524c9d8c86c3afd71d199025daa070859a2bdaf94a298120b0de16db"},
    {file = "pymongo-3.12.3-cp39-cp39-manylinux_2_17_s390x.manylinux2014_s390x.whl", hash = "sha256:8455176fd1b86de97d859fed4ae0ef867bf998581f584c7a1a591246dfec330f"},
    {file = "pymongo-3.12.3-cp39-cp39-manylinux_2_17_x86_64.manylinux2014_x86_64.whl", hash = "sha256:bf254a1a95e95fdf4eaa25faa1ea450a6533ed7a997f9f8e49ab971b61ea514d"},
    {file = "pymongo-3.12.3-cp39-cp39-manylinux_2_5_i686.manylinux1_i686.manylinux_2_17_i686.manylinux2014_i686.whl", hash = "sha256:a8a3540e21213cb8ce232e68a7d0ee49cdd35194856c50b8bd87eeb572fadd42"},
    {file = "pymongo-3.12.3-cp39-cp39-manylinux_2_5_i686.manylinux1_i686.whl", hash = "sha256:0e7a5d0b9077e8c3e57727f797ee8adf12e1d5e7534642230d98980d160d1320"},
    {file = "pymongo-3.12.3-cp39-cp39-manylinux_2_5_x86_64.manylinux1_x86_64.whl", hash = "sha256:0be605bfb8461384a4cb81e80f51eb5ca1b89851f2d0e69a75458c788a7263a4"},
    {file = "pymongo-3.12.3-cp39-cp39-win32.whl", hash = "sha256:2157d68f85c28688e8b723bbe70c8013e0aba5570e08c48b3562f74d33fc05c4"},
    {file = "pymongo-3.12.3-cp39-cp39-win_amd64.whl", hash = "sha256:dfa217bf8cf3ff6b30c8e6a89014e0c0e7b50941af787b970060ae5ba04a4ce5"},
    {file = "pymongo-3.12.3.tar.gz", hash = "sha256:0a89cadc0062a5e53664dde043f6c097172b8c1c5f0094490095282ff9995a5f"},
]
pyparsing = [
    {file = "pyparsing-3.0.9-py3-none-any.whl", hash = "sha256:5026bae9a10eeaefb61dab2f09052b9f4307d44aee4eda64b309723d8d206bbc"},
    {file = "pyparsing-3.0.9.tar.gz", hash = "sha256:2b020ecf7d21b687f219b71ecad3631f644a47f01403fa1d1036b0c6416d70fb"},
]
pyreadline3 = [
    {file = "pyreadline3-3.4.1-py3-none-any.whl", hash = "sha256:b0efb6516fd4fb07b45949053826a62fa4cb353db5be2bbb4a7aa1fdd1e345fb"},
    {file = "pyreadline3-3.4.1.tar.gz", hash = "sha256:6f3d1f7b8a31ba32b73917cefc1f28cc660562f39aea8646d30bd6eff21f7bae"},
]
pytest = [
    {file = "pytest-6.2.5-py3-none-any.whl", hash = "sha256:7310f8d27bc79ced999e760ca304d69f6ba6c6649c0b60fb0e04a4a77cacc134"},
    {file = "pytest-6.2.5.tar.gz", hash = "sha256:131b36680866a76e6781d13f101efb86cf674ebb9762eb70d3082b6f29889e89"},
]
pytest-aiohttp = [
    {file = "pytest-aiohttp-0.3.0.tar.gz", hash = "sha256:c929854339637977375838703b62fef63528598bc0a9d451639eba95f4aaa44f"},
    {file = "pytest_aiohttp-0.3.0-py3-none-any.whl", hash = "sha256:0b9b660b146a65e1313e2083d0d2e1f63047797354af9a28d6b7c9f0726fa33d"},
]
pytest-cov = [
    {file = "pytest-cov-2.12.1.tar.gz", hash = "sha256:261ceeb8c227b726249b376b8526b600f38667ee314f910353fa318caa01f4d7"},
    {file = "pytest_cov-2.12.1-py2.py3-none-any.whl", hash = "sha256:261bb9e47e65bd099c89c3edf92972865210c36813f80ede5277dceb77a4a62a"},
]
pytest-datadir = [
    {file = "pytest-datadir-1.3.1.tar.gz", hash = "sha256:d3af1e738df87515ee509d6135780f25a15959766d9c2b2dbe02bf4fb979cb18"},
    {file = "pytest_datadir-1.3.1-py2.py3-none-any.whl", hash = "sha256:1847ed0efe0bc54cac40ab3fba6d651c2f03d18dd01f2a582979604d32e7621e"},
]
pytest-forked = [
    {file = "pytest-forked-1.4.0.tar.gz", hash = "sha256:8b67587c8f98cbbadfdd804539ed5455b6ed03802203485dd2f53c1422d7440e"},
    {file = "pytest_forked-1.4.0-py3-none-any.whl", hash = "sha256:bbbb6717efc886b9d64537b41fb1497cfaf3c9601276be8da2cccfea5a3c8ad8"},
]
pytest-mock = [
    {file = "pytest-mock-3.10.0.tar.gz", hash = "sha256:fbbdb085ef7c252a326fd8cdcac0aa3b1333d8811f131bdcc701002e1be7ed4f"},
    {file = "pytest_mock-3.10.0-py3-none-any.whl", hash = "sha256:f4c973eeae0282963eb293eb173ce91b091a79c1334455acfac9ddee8a1c784b"},
]
pytest-regressions = [
    {file = "pytest-regressions-2.4.1.tar.gz", hash = "sha256:264d23e8132deeb57441cf466b7b5db445797f346e72b672c95b7f52a47bf01b"},
    {file = "pytest_regressions-2.4.1-py3-none-any.whl", hash = "sha256:11c7cab5f431d1b21d0e351d0828b988c7f3e6b11e4ad6b61a8eae001873b56e"},
]
pytest-rerunfailures = [
    {file = "pytest-rerunfailures-10.2.tar.gz", hash = "sha256:9e1e1bad51e07642c5bbab809fc1d4ec8eebcb7de86f90f1a26e6ef9de446697"},
    {file = "pytest_rerunfailures-10.2-py3-none-any.whl", hash = "sha256:d31d8e828dfd39363ad99cd390187bf506c7a433a89f15c3126c7d16ab723fe2"},
]
pytest-xdist = [
    {file = "pytest-xdist-2.5.0.tar.gz", hash = "sha256:4580deca3ff04ddb2ac53eba39d76cb5dd5edeac050cb6fbc768b0dd712b4edf"},
    {file = "pytest_xdist-2.5.0-py3-none-any.whl", hash = "sha256:6fe5c74fec98906deb8f2d2b616b5c782022744978e7bd4695d39c8f42d0ce65"},
]
python-dateutil = [
    {file = "python-dateutil-2.8.2.tar.gz", hash = "sha256:0123cacc1627ae19ddf3c27a5de5bd67ee4586fbdd6440d9748f8abb483d3e86"},
    {file = "python_dateutil-2.8.2-py2.py3-none-any.whl", hash = "sha256:961d03dc3453ebbc59dbdea9e4e11c5651520a876d0f4db161e8674aae935da9"},
]
python-jose = [
    {file = "python-jose-3.3.0.tar.gz", hash = "sha256:55779b5e6ad599c6336191246e95eb2293a9ddebd555f796a65f838f07e5d78a"},
    {file = "python_jose-3.3.0-py2.py3-none-any.whl", hash = "sha256:9b1376b023f8b298536eedd47ae1089bcdb848f1535ab30555cd92002d78923a"},
]
PyYAML = [
    {file = "PyYAML-5.4.1-cp27-cp27m-macosx_10_9_x86_64.whl", hash = "sha256:3b2b1824fe7112845700f815ff6a489360226a5609b96ec2190a45e62a9fc922"},
    {file = "PyYAML-5.4.1-cp27-cp27m-win32.whl", hash = "sha256:129def1b7c1bf22faffd67b8f3724645203b79d8f4cc81f674654d9902cb4393"},
    {file = "PyYAML-5.4.1-cp27-cp27m-win_amd64.whl", hash = "sha256:4465124ef1b18d9ace298060f4eccc64b0850899ac4ac53294547536533800c8"},
    {file = "PyYAML-5.4.1-cp27-cp27mu-manylinux1_x86_64.whl", hash = "sha256:bb4191dfc9306777bc594117aee052446b3fa88737cd13b7188d0e7aa8162185"},
    {file = "PyYAML-5.4.1-cp36-cp36m-macosx_10_9_x86_64.whl", hash = "sha256:6c78645d400265a062508ae399b60b8c167bf003db364ecb26dcab2bda048253"},
    {file = "PyYAML-5.4.1-cp36-cp36m-manylinux1_x86_64.whl", hash = "sha256:4e0583d24c881e14342eaf4ec5fbc97f934b999a6828693a99157fde912540cc"},
    {file = "PyYAML-5.4.1-cp36-cp36m-manylinux2014_aarch64.whl", hash = "sha256:72a01f726a9c7851ca9bfad6fd09ca4e090a023c00945ea05ba1638c09dc3347"},
    {file = "PyYAML-5.4.1-cp36-cp36m-manylinux2014_s390x.whl", hash = "sha256:895f61ef02e8fed38159bb70f7e100e00f471eae2bc838cd0f4ebb21e28f8541"},
    {file = "PyYAML-5.4.1-cp36-cp36m-win32.whl", hash = "sha256:3bd0e463264cf257d1ffd2e40223b197271046d09dadf73a0fe82b9c1fc385a5"},
    {file = "PyYAML-5.4.1-cp36-cp36m-win_amd64.whl", hash = "sha256:e4fac90784481d221a8e4b1162afa7c47ed953be40d31ab4629ae917510051df"},
    {file = "PyYAML-5.4.1-cp37-cp37m-macosx_10_9_x86_64.whl", hash = "sha256:5accb17103e43963b80e6f837831f38d314a0495500067cb25afab2e8d7a4018"},
    {file = "PyYAML-5.4.1-cp37-cp37m-manylinux1_x86_64.whl", hash = "sha256:e1d4970ea66be07ae37a3c2e48b5ec63f7ba6804bdddfdbd3cfd954d25a82e63"},
    {file = "PyYAML-5.4.1-cp37-cp37m-manylinux2014_aarch64.whl", hash = "sha256:cb333c16912324fd5f769fff6bc5de372e9e7a202247b48870bc251ed40239aa"},
    {file = "PyYAML-5.4.1-cp37-cp37m-manylinux2014_s390x.whl", hash = "sha256:fe69978f3f768926cfa37b867e3843918e012cf83f680806599ddce33c2c68b0"},
    {file = "PyYAML-5.4.1-cp37-cp37m-win32.whl", hash = "sha256:dd5de0646207f053eb0d6c74ae45ba98c3395a571a2891858e87df7c9b9bd51b"},
    {file = "PyYAML-5.4.1-cp37-cp37m-win_amd64.whl", hash = "sha256:08682f6b72c722394747bddaf0aa62277e02557c0fd1c42cb853016a38f8dedf"},
    {file = "PyYAML-5.4.1-cp38-cp38-macosx_10_9_x86_64.whl", hash = "sha256:d2d9808ea7b4af864f35ea216be506ecec180628aced0704e34aca0b040ffe46"},
    {file = "PyYAML-5.4.1-cp38-cp38-manylinux1_x86_64.whl", hash = "sha256:8c1be557ee92a20f184922c7b6424e8ab6691788e6d86137c5d93c1a6ec1b8fb"},
    {file = "PyYAML-5.4.1-cp38-cp38-manylinux2014_aarch64.whl", hash = "sha256:fd7f6999a8070df521b6384004ef42833b9bd62cfee11a09bda1079b4b704247"},
    {file = "PyYAML-5.4.1-cp38-cp38-manylinux2014_s390x.whl", hash = "sha256:bfb51918d4ff3d77c1c856a9699f8492c612cde32fd3bcd344af9be34999bfdc"},
    {file = "PyYAML-5.4.1-cp38-cp38-win32.whl", hash = "sha256:fa5ae20527d8e831e8230cbffd9f8fe952815b2b7dae6ffec25318803a7528fc"},
    {file = "PyYAML-5.4.1-cp38-cp38-win_amd64.whl", hash = "sha256:0f5f5786c0e09baddcd8b4b45f20a7b5d61a7e7e99846e3c799b05c7c53fa696"},
    {file = "PyYAML-5.4.1-cp39-cp39-macosx_10_9_x86_64.whl", hash = "sha256:294db365efa064d00b8d1ef65d8ea2c3426ac366c0c4368d930bf1c5fb497f77"},
    {file = "PyYAML-5.4.1-cp39-cp39-manylinux1_x86_64.whl", hash = "sha256:74c1485f7707cf707a7aef42ef6322b8f97921bd89be2ab6317fd782c2d53183"},
    {file = "PyYAML-5.4.1-cp39-cp39-manylinux2014_aarch64.whl", hash = "sha256:d483ad4e639292c90170eb6f7783ad19490e7a8defb3e46f97dfe4bacae89122"},
    {file = "PyYAML-5.4.1-cp39-cp39-manylinux2014_s390x.whl", hash = "sha256:fdc842473cd33f45ff6bce46aea678a54e3d21f1b61a7750ce3c498eedfe25d6"},
    {file = "PyYAML-5.4.1-cp39-cp39-win32.whl", hash = "sha256:49d4cdd9065b9b6e206d0595fee27a96b5dd22618e7520c33204a4a3239d5b10"},
    {file = "PyYAML-5.4.1-cp39-cp39-win_amd64.whl", hash = "sha256:c20cfa2d49991c8b4147af39859b167664f2ad4561704ee74c1de03318e898db"},
    {file = "PyYAML-5.4.1.tar.gz", hash = "sha256:607774cbba28732bfa802b54baa7484215f530991055bb562efbed5b2f20a45e"},
]
requests = [
    {file = "requests-2.28.1-py3-none-any.whl", hash = "sha256:8fefa2a1a1365bf5520aac41836fbee479da67864514bdb821f31ce07ce65349"},
    {file = "requests-2.28.1.tar.gz", hash = "sha256:7c5599b102feddaa661c826c56ab4fee28bfd17f5abca1ebbe3e7f19d7c97983"},
]
rsa = [
    {file = "rsa-4.9-py3-none-any.whl", hash = "sha256:90260d9058e514786967344d0ef75fa8727eed8a7d2e43ce9f4bcf1b536174f7"},
    {file = "rsa-4.9.tar.gz", hash = "sha256:e38464a49c6c85d7f1351b0126661487a7e0a14a50f1675ec50eb34d4f20ef21"},
]
semver = [
    {file = "semver-2.13.0-py2.py3-none-any.whl", hash = "sha256:ced8b23dceb22134307c1b8abfa523da14198793d9787ac838e70e29e77458d4"},
    {file = "semver-2.13.0.tar.gz", hash = "sha256:fa0fe2722ee1c3f57eac478820c3a5ae2f624af8264cbdf9000c980ff7f75e3f"},
]
sentry-sdk = [
    {file = "sentry-sdk-1.9.10.tar.gz", hash = "sha256:4fbace9a763285b608c06f01a807b51acb35f6059da6a01236654e08b0ee81ff"},
    {file = "sentry_sdk-1.9.10-py2.py3-none-any.whl", hash = "sha256:2469240f6190aaebcb453033519eae69cfe8cc602065b4667e18ee14fc1e35dc"},
]
setuptools = [
    {file = "setuptools-65.4.1-py3-none-any.whl", hash = "sha256:1b6bdc6161661409c5f21508763dc63ab20a9ac2f8ba20029aaaa7fdb9118012"},
    {file = "setuptools-65.4.1.tar.gz", hash = "sha256:3050e338e5871e70c72983072fe34f6032ae1cdeeeb67338199c2f74e083a80e"},
]
six = [
    {file = "six-1.16.0-py2.py3-none-any.whl", hash = "sha256:8abb2f1d86890a2dfb989f9a77cfcfd3e47c2a354b01111771326f8aa26e0254"},
    {file = "six-1.16.0.tar.gz", hash = "sha256:1e61c37477a1626458e36f7b1d82aa5c9b094fa4802892072e49de9c60c4c926"},
]
SQLAlchemy = [
    {file = "SQLAlchemy-1.4.41-cp27-cp27m-macosx_10_14_x86_64.whl", hash = "sha256:13e397a9371ecd25573a7b90bd037db604331cf403f5318038c46ee44908c44d"},
    {file = "SQLAlchemy-1.4.41-cp27-cp27m-manylinux_2_5_x86_64.manylinux1_x86_64.whl", hash = "sha256:2d6495f84c4fd11584f34e62f9feec81bf373787b3942270487074e35cbe5330"},
    {file = "SQLAlchemy-1.4.41-cp27-cp27m-win32.whl", hash = "sha256:e570cfc40a29d6ad46c9aeaddbdcee687880940a3a327f2c668dd0e4ef0a441d"},
    {file = "SQLAlchemy-1.4.41-cp27-cp27m-win_amd64.whl", hash = "sha256:5facb7fd6fa8a7353bbe88b95695e555338fb038ad19ceb29c82d94f62775a05"},
    {file = "SQLAlchemy-1.4.41-cp27-cp27mu-manylinux_2_5_x86_64.manylinux1_x86_64.whl", hash = "sha256:f37fa70d95658763254941ddd30ecb23fc4ec0c5a788a7c21034fc2305dab7cc"},
    {file = "SQLAlchemy-1.4.41-cp310-cp310-macosx_10_15_x86_64.whl", hash = "sha256:361f6b5e3f659e3c56ea3518cf85fbdae1b9e788ade0219a67eeaaea8a4e4d2a"},
    {file = "SQLAlchemy-1.4.41-cp310-cp310-manylinux_2_17_aarch64.manylinux2014_aarch64.whl", hash = "sha256:0990932f7cca97fece8017414f57fdd80db506a045869d7ddf2dda1d7cf69ecc"},
    {file = "SQLAlchemy-1.4.41-cp310-cp310-manylinux_2_5_x86_64.manylinux1_x86_64.manylinux_2_12_x86_64.manylinux2010_x86_64.whl", hash = "sha256:cd767cf5d7252b1c88fcfb58426a32d7bd14a7e4942497e15b68ff5d822b41ad"},
    {file = "SQLAlchemy-1.4.41-cp310-cp310-manylinux_2_5_x86_64.manylinux1_x86_64.manylinux_2_17_x86_64.manylinux2014_x86_64.whl", hash = "sha256:5102fb9ee2c258a2218281adcb3e1918b793c51d6c2b4666ce38c35101bb940e"},
    {file = "SQLAlchemy-1.4.41-cp310-cp310-win32.whl", hash = "sha256:2082a2d2fca363a3ce21cfa3d068c5a1ce4bf720cf6497fb3a9fc643a8ee4ddd"},
    {file = "SQLAlchemy-1.4.41-cp310-cp310-win_amd64.whl", hash = "sha256:e4b12e3d88a8fffd0b4ca559f6d4957ed91bd4c0613a4e13846ab8729dc5c251"},
    {file = "SQLAlchemy-1.4.41-cp311-cp311-macosx_10_15_x86_64.whl", hash = "sha256:90484a2b00baedad361402c257895b13faa3f01780f18f4a104a2f5c413e4536"},
    {file = "SQLAlchemy-1.4.41-cp311-cp311-manylinux_2_17_aarch64.manylinux2014_aarch64.whl", hash = "sha256:b67fc780cfe2b306180e56daaa411dd3186bf979d50a6a7c2a5b5036575cbdbb"},
    {file = "SQLAlchemy-1.4.41-cp311-cp311-manylinux_2_5_x86_64.manylinux1_x86_64.manylinux_2_17_x86_64.manylinux2014_x86_64.whl", hash = "sha256:2ad2b727fc41c7f8757098903f85fafb4bf587ca6605f82d9bf5604bd9c7cded"},
    {file = "SQLAlchemy-1.4.41-cp311-cp311-win32.whl", hash = "sha256:59bdc291165b6119fc6cdbc287c36f7f2859e6051dd923bdf47b4c55fd2f8bd0"},
    {file = "SQLAlchemy-1.4.41-cp311-cp311-win_amd64.whl", hash = "sha256:d2e054aed4645f9b755db85bc69fc4ed2c9020c19c8027976f66576b906a74f1"},
    {file = "SQLAlchemy-1.4.41-cp36-cp36m-macosx_10_14_x86_64.whl", hash = "sha256:4ba7e122510bbc07258dc42be6ed45997efdf38129bde3e3f12649be70683546"},
    {file = "SQLAlchemy-1.4.41-cp36-cp36m-manylinux_2_17_aarch64.manylinux2014_aarch64.whl", hash = "sha256:c0dcf127bb99458a9d211e6e1f0f3edb96c874dd12f2503d4d8e4f1fd103790b"},
    {file = "SQLAlchemy-1.4.41-cp36-cp36m-manylinux_2_5_x86_64.manylinux1_x86_64.manylinux_2_12_x86_64.manylinux2010_x86_64.whl", hash = "sha256:e16c2be5cb19e2c08da7bd3a87fed2a0d4e90065ee553a940c4fc1a0fb1ab72b"},
    {file = "SQLAlchemy-1.4.41-cp36-cp36m-manylinux_2_5_x86_64.manylinux1_x86_64.manylinux_2_17_x86_64.manylinux2014_x86_64.whl", hash = "sha256:f5ebeeec5c14533221eb30bad716bc1fd32f509196318fb9caa7002c4a364e4c"},
    {file = "SQLAlchemy-1.4.41-cp36-cp36m-win32.whl", hash = "sha256:3e2ef592ac3693c65210f8b53d0edcf9f4405925adcfc031ff495e8d18169682"},
    {file = "SQLAlchemy-1.4.41-cp36-cp36m-win_amd64.whl", hash = "sha256:eb30cf008850c0a26b72bd1b9be6730830165ce049d239cfdccd906f2685f892"},
    {file = "SQLAlchemy-1.4.41-cp37-cp37m-macosx_10_15_x86_64.whl", hash = "sha256:c23d64a0b28fc78c96289ffbd0d9d1abd48d267269b27f2d34e430ea73ce4b26"},
    {file = "SQLAlchemy-1.4.41-cp37-cp37m-manylinux_2_17_aarch64.manylinux2014_aarch64.whl", hash = "sha256:8eb8897367a21b578b26f5713833836f886817ee2ffba1177d446fa3f77e67c8"},
    {file = "SQLAlchemy-1.4.41-cp37-cp37m-manylinux_2_5_x86_64.manylinux1_x86_64.manylinux_2_12_x86_64.manylinux2010_x86_64.whl", hash = "sha256:14576238a5f89bcf504c5f0a388d0ca78df61fb42cb2af0efe239dc965d4f5c9"},
    {file = "SQLAlchemy-1.4.41-cp37-cp37m-manylinux_2_5_x86_64.manylinux1_x86_64.manylinux_2_17_x86_64.manylinux2014_x86_64.whl", hash = "sha256:639e1ae8d48b3c86ffe59c0daa9a02e2bfe17ca3d2b41611b30a0073937d4497"},
    {file = "SQLAlchemy-1.4.41-cp37-cp37m-win32.whl", hash = "sha256:0005bd73026cd239fc1e8ccdf54db58b6193be9a02b3f0c5983808f84862c767"},
    {file = "SQLAlchemy-1.4.41-cp37-cp37m-win_amd64.whl", hash = "sha256:5323252be2bd261e0aa3f33cb3a64c45d76829989fa3ce90652838397d84197d"},
    {file = "SQLAlchemy-1.4.41-cp38-cp38-macosx_10_15_x86_64.whl", hash = "sha256:05f0de3a1dc3810a776275763764bb0015a02ae0f698a794646ebc5fb06fad33"},
    {file = "SQLAlchemy-1.4.41-cp38-cp38-manylinux_2_17_aarch64.manylinux2014_aarch64.whl", hash = "sha256:0002e829142b2af00b4eaa26c51728f3ea68235f232a2e72a9508a3116bd6ed0"},
    {file = "SQLAlchemy-1.4.41-cp38-cp38-manylinux_2_5_x86_64.manylinux1_x86_64.manylinux_2_12_x86_64.manylinux2010_x86_64.whl", hash = "sha256:22ff16cedab5b16a0db79f1bc99e46a6ddececb60c396562e50aab58ddb2871c"},
    {file = "SQLAlchemy-1.4.41-cp38-cp38-manylinux_2_5_x86_64.manylinux1_x86_64.manylinux_2_17_x86_64.manylinux2014_x86_64.whl", hash = "sha256:ccfd238f766a5bb5ee5545a62dd03f316ac67966a6a658efb63eeff8158a4bbf"},
    {file = "SQLAlchemy-1.4.41-cp38-cp38-win32.whl", hash = "sha256:58bb65b3274b0c8a02cea9f91d6f44d0da79abc993b33bdedbfec98c8440175a"},
    {file = "SQLAlchemy-1.4.41-cp38-cp38-win_amd64.whl", hash = "sha256:ce8feaa52c1640de9541eeaaa8b5fb632d9d66249c947bb0d89dd01f87c7c288"},
    {file = "SQLAlchemy-1.4.41-cp39-cp39-macosx_10_15_x86_64.whl", hash = "sha256:199a73c31ac8ea59937cc0bf3dfc04392e81afe2ec8a74f26f489d268867846c"},
    {file = "SQLAlchemy-1.4.41-cp39-cp39-manylinux_2_17_aarch64.manylinux2014_aarch64.whl", hash = "sha256:4676d51c9f6f6226ae8f26dc83ec291c088fe7633269757d333978df78d931ab"},
    {file = "SQLAlchemy-1.4.41-cp39-cp39-manylinux_2_5_x86_64.manylinux1_x86_64.manylinux_2_12_x86_64.manylinux2010_x86_64.whl", hash = "sha256:036d8472356e1d5f096c5e0e1a7e0f9182140ada3602f8fff6b7329e9e7cfbcd"},
    {file = "SQLAlchemy-1.4.41-cp39-cp39-manylinux_2_5_x86_64.manylinux1_x86_64.manylinux_2_17_x86_64.manylinux2014_x86_64.whl", hash = "sha256:2307495d9e0ea00d0c726be97a5b96615035854972cc538f6e7eaed23a35886c"},
    {file = "SQLAlchemy-1.4.41-cp39-cp39-win32.whl", hash = "sha256:9c56e19780cd1344fcd362fd6265a15f48aa8d365996a37fab1495cae8fcd97d"},
    {file = "SQLAlchemy-1.4.41-cp39-cp39-win_amd64.whl", hash = "sha256:f5fa526d027d804b1f85cdda1eb091f70bde6fb7d87892f6dd5a48925bc88898"},
    {file = "SQLAlchemy-1.4.41.tar.gz", hash = "sha256:0292f70d1797e3c54e862e6f30ae474014648bc9c723e14a2fda730adb0a9791"},
]
swagger-ui-bundle = [
    {file = "swagger_ui_bundle-0.0.9-py3-none-any.whl", hash = "sha256:cea116ed81147c345001027325c1ddc9ca78c1ee7319935c3c75d3669279d575"},
    {file = "swagger_ui_bundle-0.0.9.tar.gz", hash = "sha256:b462aa1460261796ab78fd4663961a7f6f347ce01760f1303bbbdf630f11f516"},
]
syrupy = [
    {file = "syrupy-1.7.4-py3-none-any.whl", hash = "sha256:4634baba491ad93217300329e5c2d84bc38739f35e4d5790b678d06b666a2c98"},
    {file = "syrupy-1.7.4.tar.gz", hash = "sha256:54e475ef161e1531e1a81e99e2a9f88be4aaeeddf3b356b4d10fd5803c725e38"},
]
text-unidecode = [
    {file = "text-unidecode-1.3.tar.gz", hash = "sha256:bad6603bb14d279193107714b288be206cac565dfa49aa5b105294dd5c4aab93"},
    {file = "text_unidecode-1.3-py2.py3-none-any.whl", hash = "sha256:1311f10e8b895935241623731c2ba64f4c455287888b18189350b67134a822e8"},
]
toml = [
    {file = "toml-0.10.2-py2.py3-none-any.whl", hash = "sha256:806143ae5bfb6a3c6e736a764057db0e6a0e05e338b5630894a5f779cabb4f9b"},
    {file = "toml-0.10.2.tar.gz", hash = "sha256:b3bda1d108d5dd99f4a20d24d9c348e91c4db7ab1b749200bded2f839ccbe68f"},
]
tomli = [
    {file = "tomli-1.2.3-py3-none-any.whl", hash = "sha256:e3069e4be3ead9668e21cb9b074cd948f7b3113fd9c8bba083f48247aab8b11c"},
    {file = "tomli-1.2.3.tar.gz", hash = "sha256:05b6166bff487dc068d322585c7ea4ef78deed501cc124060e0f238e89a9231f"},
]
types-cryptography = [
    {file = "types-cryptography-3.3.23.tar.gz", hash = "sha256:b85c45fd4d3d92e8b18e9a5ee2da84517e8fff658e3ef5755c885b1c2a27c1fe"},
    {file = "types_cryptography-3.3.23-py3-none-any.whl", hash = "sha256:913b3e66a502edbf4bfc3bb45e33ab476040c56942164a7ff37bd1f0ef8ef783"},
]
typing-extensions = [
    {file = "typing_extensions-4.4.0-py3-none-any.whl", hash = "sha256:16fa4864408f655d35ec496218b85f79b3437c829e93320c7c9215ccfd92489e"},
    {file = "typing_extensions-4.4.0.tar.gz", hash = "sha256:1511434bb92bf8dd198c12b1cc812e800d4181cfcb867674e0f8279cc93087aa"},
]
urllib3 = [
    {file = "urllib3-1.26.12-py2.py3-none-any.whl", hash = "sha256:b930dd878d5a8afb066a637fbb35144fe7901e3b209d1cd4f524bd0e9deee997"},
    {file = "urllib3-1.26.12.tar.gz", hash = "sha256:3fa96cf423e6987997fc326ae8df396db2a8b7c667747d47ddd8ecba91f4a74e"},
]
uvloop = [
    {file = "uvloop-0.16.0-cp310-cp310-macosx_10_9_universal2.whl", hash = "sha256:6224f1401025b748ffecb7a6e2652b17768f30b1a6a3f7b44660e5b5b690b12d"},
    {file = "uvloop-0.16.0-cp310-cp310-macosx_10_9_x86_64.whl", hash = "sha256:30ba9dcbd0965f5c812b7c2112a1ddf60cf904c1c160f398e7eed3a6b82dcd9c"},
    {file = "uvloop-0.16.0-cp310-cp310-manylinux_2_12_x86_64.manylinux2010_x86_64.whl", hash = "sha256:bd53f7f5db562f37cd64a3af5012df8cac2c464c97e732ed556800129505bd64"},
    {file = "uvloop-0.16.0-cp310-cp310-manylinux_2_17_aarch64.manylinux2014_aarch64.whl", hash = "sha256:772206116b9b57cd625c8a88f2413df2fcfd0b496eb188b82a43bed7af2c2ec9"},
    {file = "uvloop-0.16.0-cp37-cp37m-macosx_10_9_x86_64.whl", hash = "sha256:b572256409f194521a9895aef274cea88731d14732343da3ecdb175228881638"},
    {file = "uvloop-0.16.0-cp37-cp37m-manylinux_2_12_x86_64.manylinux2010_x86_64.whl", hash = "sha256:04ff57aa137230d8cc968f03481176041ae789308b4d5079118331ab01112450"},
    {file = "uvloop-0.16.0-cp37-cp37m-manylinux_2_17_aarch64.manylinux2014_aarch64.whl", hash = "sha256:3a19828c4f15687675ea912cc28bbcb48e9bb907c801873bd1519b96b04fb805"},
    {file = "uvloop-0.16.0-cp38-cp38-macosx_10_9_universal2.whl", hash = "sha256:e814ac2c6f9daf4c36eb8e85266859f42174a4ff0d71b99405ed559257750382"},
    {file = "uvloop-0.16.0-cp38-cp38-macosx_10_9_x86_64.whl", hash = "sha256:bd8f42ea1ea8f4e84d265769089964ddda95eb2bb38b5cbe26712b0616c3edee"},
    {file = "uvloop-0.16.0-cp38-cp38-manylinux_2_12_x86_64.manylinux2010_x86_64.whl", hash = "sha256:647e481940379eebd314c00440314c81ea547aa636056f554d491e40503c8464"},
    {file = "uvloop-0.16.0-cp38-cp38-manylinux_2_17_aarch64.manylinux2014_aarch64.whl", hash = "sha256:8e0d26fa5875d43ddbb0d9d79a447d2ace4180d9e3239788208527c4784f7cab"},
    {file = "uvloop-0.16.0-cp39-cp39-macosx_10_9_universal2.whl", hash = "sha256:6ccd57ae8db17d677e9e06192e9c9ec4bd2066b77790f9aa7dede2cc4008ee8f"},
    {file = "uvloop-0.16.0-cp39-cp39-macosx_10_9_x86_64.whl", hash = "sha256:089b4834fd299d82d83a25e3335372f12117a7d38525217c2258e9b9f4578897"},
    {file = "uvloop-0.16.0-cp39-cp39-manylinux_2_12_x86_64.manylinux2010_x86_64.whl", hash = "sha256:98d117332cc9e5ea8dfdc2b28b0a23f60370d02e1395f88f40d1effd2cb86c4f"},
    {file = "uvloop-0.16.0-cp39-cp39-manylinux_2_17_aarch64.manylinux2014_aarch64.whl", hash = "sha256:1e5f2e2ff51aefe6c19ee98af12b4ae61f5be456cd24396953244a30880ad861"},
    {file = "uvloop-0.16.0.tar.gz", hash = "sha256:f74bc20c7b67d1c27c72601c78cf95be99d5c2cdd4514502b4f3eb0933ff1228"},
]
virtool-core = [
    {file = "virtool_core-2.35.0-py3-none-any.whl", hash = "sha256:cc5aae03ef33b17b19a1bccb5898f4aed057bac111035c2ac26031906f0276e8"},
    {file = "virtool_core-2.35.0.tar.gz", hash = "sha256:8b2e03e894c09d571e2cb5228a7a309946cacaf602ca367fcba197f8bc6cdb2c"},
]
virtualenv = [
    {file = "virtualenv-20.16.5-py3-none-any.whl", hash = "sha256:d07dfc5df5e4e0dbc92862350ad87a36ed505b978f6c39609dc489eadd5b0d27"},
    {file = "virtualenv-20.16.5.tar.gz", hash = "sha256:227ea1b9994fdc5ea31977ba3383ef296d7472ea85be9d6732e42a91c04e80da"},
]
visvalingamwyatt = [
    {file = "visvalingamwyatt-0.1.4-py2.py3-none-any.whl", hash = "sha256:8c431d0177768bcd4231fe92683d7f6c40dd88e4f64f5992cd2f33dbb7946723"},
    {file = "visvalingamwyatt-0.1.4.tar.gz", hash = "sha256:ca3131e8a87d46da39d001ad7a8179c393940db8b441886104f99ad85f15475b"},
]
yarl = [
    {file = "yarl-1.8.1-cp310-cp310-macosx_10_9_universal2.whl", hash = "sha256:abc06b97407868ef38f3d172762f4069323de52f2b70d133d096a48d72215d28"},
    {file = "yarl-1.8.1-cp310-cp310-macosx_10_9_x86_64.whl", hash = "sha256:07b21e274de4c637f3e3b7104694e53260b5fc10d51fb3ec5fed1da8e0f754e3"},
    {file = "yarl-1.8.1-cp310-cp310-macosx_11_0_arm64.whl", hash = "sha256:9de955d98e02fab288c7718662afb33aab64212ecb368c5dc866d9a57bf48880"},
    {file = "yarl-1.8.1-cp310-cp310-manylinux_2_17_aarch64.manylinux2014_aarch64.whl", hash = "sha256:7ec362167e2c9fd178f82f252b6d97669d7245695dc057ee182118042026da40"},
    {file = "yarl-1.8.1-cp310-cp310-manylinux_2_17_ppc64le.manylinux2014_ppc64le.whl", hash = "sha256:20df6ff4089bc86e4a66e3b1380460f864df3dd9dccaf88d6b3385d24405893b"},
    {file = "yarl-1.8.1-cp310-cp310-manylinux_2_17_s390x.manylinux2014_s390x.whl", hash = "sha256:5999c4662631cb798496535afbd837a102859568adc67d75d2045e31ec3ac497"},
    {file = "yarl-1.8.1-cp310-cp310-manylinux_2_17_x86_64.manylinux2014_x86_64.whl", hash = "sha256:ed19b74e81b10b592084a5ad1e70f845f0aacb57577018d31de064e71ffa267a"},
    {file = "yarl-1.8.1-cp310-cp310-manylinux_2_5_i686.manylinux1_i686.manylinux_2_17_i686.manylinux2014_i686.whl", hash = "sha256:1e4808f996ca39a6463f45182e2af2fae55e2560be586d447ce8016f389f626f"},
    {file = "yarl-1.8.1-cp310-cp310-musllinux_1_1_aarch64.whl", hash = "sha256:2d800b9c2eaf0684c08be5f50e52bfa2aa920e7163c2ea43f4f431e829b4f0fd"},
    {file = "yarl-1.8.1-cp310-cp310-musllinux_1_1_i686.whl", hash = "sha256:6628d750041550c5d9da50bb40b5cf28a2e63b9388bac10fedd4f19236ef4957"},
    {file = "yarl-1.8.1-cp310-cp310-musllinux_1_1_ppc64le.whl", hash = "sha256:f5af52738e225fcc526ae64071b7e5342abe03f42e0e8918227b38c9aa711e28"},
    {file = "yarl-1.8.1-cp310-cp310-musllinux_1_1_s390x.whl", hash = "sha256:76577f13333b4fe345c3704811ac7509b31499132ff0181f25ee26619de2c843"},
    {file = "yarl-1.8.1-cp310-cp310-musllinux_1_1_x86_64.whl", hash = "sha256:0c03f456522d1ec815893d85fccb5def01ffaa74c1b16ff30f8aaa03eb21e453"},
    {file = "yarl-1.8.1-cp310-cp310-win32.whl", hash = "sha256:ea30a42dc94d42f2ba4d0f7c0ffb4f4f9baa1b23045910c0c32df9c9902cb272"},
    {file = "yarl-1.8.1-cp310-cp310-win_amd64.whl", hash = "sha256:9130ddf1ae9978abe63808b6b60a897e41fccb834408cde79522feb37fb72fb0"},
    {file = "yarl-1.8.1-cp37-cp37m-macosx_10_9_x86_64.whl", hash = "sha256:0ab5a138211c1c366404d912824bdcf5545ccba5b3ff52c42c4af4cbdc2c5035"},
    {file = "yarl-1.8.1-cp37-cp37m-manylinux_2_17_aarch64.manylinux2014_aarch64.whl", hash = "sha256:a0fb2cb4204ddb456a8e32381f9a90000429489a25f64e817e6ff94879d432fc"},
    {file = "yarl-1.8.1-cp37-cp37m-manylinux_2_17_ppc64le.manylinux2014_ppc64le.whl", hash = "sha256:85cba594433915d5c9a0d14b24cfba0339f57a2fff203a5d4fd070e593307d0b"},
    {file = "yarl-1.8.1-cp37-cp37m-manylinux_2_17_s390x.manylinux2014_s390x.whl", hash = "sha256:1ca7e596c55bd675432b11320b4eacc62310c2145d6801a1f8e9ad160685a231"},
    {file = "yarl-1.8.1-cp37-cp37m-manylinux_2_17_x86_64.manylinux2014_x86_64.whl", hash = "sha256:d0f77539733e0ec2475ddcd4e26777d08996f8cd55d2aef82ec4d3896687abda"},
    {file = "yarl-1.8.1-cp37-cp37m-manylinux_2_5_i686.manylinux1_i686.manylinux_2_17_i686.manylinux2014_i686.whl", hash = "sha256:29e256649f42771829974e742061c3501cc50cf16e63f91ed8d1bf98242e5507"},
    {file = "yarl-1.8.1-cp37-cp37m-musllinux_1_1_aarch64.whl", hash = "sha256:7fce6cbc6c170ede0221cc8c91b285f7f3c8b9fe28283b51885ff621bbe0f8ee"},
    {file = "yarl-1.8.1-cp37-cp37m-musllinux_1_1_i686.whl", hash = "sha256:59ddd85a1214862ce7c7c66457f05543b6a275b70a65de366030d56159a979f0"},
    {file = "yarl-1.8.1-cp37-cp37m-musllinux_1_1_ppc64le.whl", hash = "sha256:12768232751689c1a89b0376a96a32bc7633c08da45ad985d0c49ede691f5c0d"},
    {file = "yarl-1.8.1-cp37-cp37m-musllinux_1_1_s390x.whl", hash = "sha256:b19255dde4b4f4c32e012038f2c169bb72e7f081552bea4641cab4d88bc409dd"},
    {file = "yarl-1.8.1-cp37-cp37m-musllinux_1_1_x86_64.whl", hash = "sha256:6c8148e0b52bf9535c40c48faebb00cb294ee577ca069d21bd5c48d302a83780"},
    {file = "yarl-1.8.1-cp37-cp37m-win32.whl", hash = "sha256:de839c3a1826a909fdbfe05f6fe2167c4ab033f1133757b5936efe2f84904c07"},
    {file = "yarl-1.8.1-cp37-cp37m-win_amd64.whl", hash = "sha256:dd032e8422a52e5a4860e062eb84ac94ea08861d334a4bcaf142a63ce8ad4802"},
    {file = "yarl-1.8.1-cp38-cp38-macosx_10_9_universal2.whl", hash = "sha256:19cd801d6f983918a3f3a39f3a45b553c015c5aac92ccd1fac619bd74beece4a"},
    {file = "yarl-1.8.1-cp38-cp38-macosx_10_9_x86_64.whl", hash = "sha256:6347f1a58e658b97b0a0d1ff7658a03cb79bdbda0331603bed24dd7054a6dea1"},
    {file = "yarl-1.8.1-cp38-cp38-macosx_11_0_arm64.whl", hash = "sha256:7c0da7e44d0c9108d8b98469338705e07f4bb7dab96dbd8fa4e91b337db42548"},
    {file = "yarl-1.8.1-cp38-cp38-manylinux_2_17_aarch64.manylinux2014_aarch64.whl", hash = "sha256:5587bba41399854703212b87071c6d8638fa6e61656385875f8c6dff92b2e461"},
    {file = "yarl-1.8.1-cp38-cp38-manylinux_2_17_ppc64le.manylinux2014_ppc64le.whl", hash = "sha256:31a9a04ecccd6b03e2b0e12e82131f1488dea5555a13a4d32f064e22a6003cfe"},
    {file = "yarl-1.8.1-cp38-cp38-manylinux_2_17_s390x.manylinux2014_s390x.whl", hash = "sha256:205904cffd69ae972a1707a1bd3ea7cded594b1d773a0ce66714edf17833cdae"},
    {file = "yarl-1.8.1-cp38-cp38-manylinux_2_17_x86_64.manylinux2014_x86_64.whl", hash = "sha256:ea513a25976d21733bff523e0ca836ef1679630ef4ad22d46987d04b372d57fc"},
    {file = "yarl-1.8.1-cp38-cp38-manylinux_2_5_i686.manylinux1_i686.manylinux_2_17_i686.manylinux2014_i686.whl", hash = "sha256:d0b51530877d3ad7a8d47b2fff0c8df3b8f3b8deddf057379ba50b13df2a5eae"},
    {file = "yarl-1.8.1-cp38-cp38-musllinux_1_1_aarch64.whl", hash = "sha256:d2b8f245dad9e331540c350285910b20dd913dc86d4ee410c11d48523c4fd546"},
    {file = "yarl-1.8.1-cp38-cp38-musllinux_1_1_i686.whl", hash = "sha256:ab2a60d57ca88e1d4ca34a10e9fb4ab2ac5ad315543351de3a612bbb0560bead"},
    {file = "yarl-1.8.1-cp38-cp38-musllinux_1_1_ppc64le.whl", hash = "sha256:449c957ffc6bc2309e1fbe67ab7d2c1efca89d3f4912baeb8ead207bb3cc1cd4"},
    {file = "yarl-1.8.1-cp38-cp38-musllinux_1_1_s390x.whl", hash = "sha256:a165442348c211b5dea67c0206fc61366212d7082ba8118c8c5c1c853ea4d82e"},
    {file = "yarl-1.8.1-cp38-cp38-musllinux_1_1_x86_64.whl", hash = "sha256:b3ded839a5c5608eec8b6f9ae9a62cb22cd037ea97c627f38ae0841a48f09eae"},
    {file = "yarl-1.8.1-cp38-cp38-win32.whl", hash = "sha256:c1445a0c562ed561d06d8cbc5c8916c6008a31c60bc3655cdd2de1d3bf5174a0"},
    {file = "yarl-1.8.1-cp38-cp38-win_amd64.whl", hash = "sha256:56c11efb0a89700987d05597b08a1efcd78d74c52febe530126785e1b1a285f4"},
    {file = "yarl-1.8.1-cp39-cp39-macosx_10_9_universal2.whl", hash = "sha256:e80ed5a9939ceb6fda42811542f31c8602be336b1fb977bccb012e83da7e4936"},
    {file = "yarl-1.8.1-cp39-cp39-macosx_10_9_x86_64.whl", hash = "sha256:6afb336e23a793cd3b6476c30f030a0d4c7539cd81649683b5e0c1b0ab0bf350"},
    {file = "yarl-1.8.1-cp39-cp39-macosx_11_0_arm64.whl", hash = "sha256:4c322cbaa4ed78a8aac89b2174a6df398faf50e5fc12c4c191c40c59d5e28357"},
    {file = "yarl-1.8.1-cp39-cp39-manylinux_2_17_aarch64.manylinux2014_aarch64.whl", hash = "sha256:fae37373155f5ef9b403ab48af5136ae9851151f7aacd9926251ab26b953118b"},
    {file = "yarl-1.8.1-cp39-cp39-manylinux_2_17_ppc64le.manylinux2014_ppc64le.whl", hash = "sha256:5395da939ffa959974577eff2cbfc24b004a2fb6c346918f39966a5786874e54"},
    {file = "yarl-1.8.1-cp39-cp39-manylinux_2_17_s390x.manylinux2014_s390x.whl", hash = "sha256:076eede537ab978b605f41db79a56cad2e7efeea2aa6e0fa8f05a26c24a034fb"},
    {file = "yarl-1.8.1-cp39-cp39-manylinux_2_17_x86_64.manylinux2014_x86_64.whl", hash = "sha256:3d1a50e461615747dd93c099f297c1994d472b0f4d2db8a64e55b1edf704ec1c"},
    {file = "yarl-1.8.1-cp39-cp39-manylinux_2_5_i686.manylinux1_i686.manylinux_2_17_i686.manylinux2014_i686.whl", hash = "sha256:7de89c8456525650ffa2bb56a3eee6af891e98f498babd43ae307bd42dca98f6"},
    {file = "yarl-1.8.1-cp39-cp39-musllinux_1_1_aarch64.whl", hash = "sha256:4a88510731cd8d4befaba5fbd734a7dd914de5ab8132a5b3dde0bbd6c9476c64"},
    {file = "yarl-1.8.1-cp39-cp39-musllinux_1_1_i686.whl", hash = "sha256:2d93a049d29df172f48bcb09acf9226318e712ce67374f893b460b42cc1380ae"},
    {file = "yarl-1.8.1-cp39-cp39-musllinux_1_1_ppc64le.whl", hash = "sha256:21ac44b763e0eec15746a3d440f5e09ad2ecc8b5f6dcd3ea8cb4773d6d4703e3"},
    {file = "yarl-1.8.1-cp39-cp39-musllinux_1_1_s390x.whl", hash = "sha256:d0272228fabe78ce00a3365ffffd6f643f57a91043e119c289aaba202f4095b0"},
    {file = "yarl-1.8.1-cp39-cp39-musllinux_1_1_x86_64.whl", hash = "sha256:99449cd5366fe4608e7226c6cae80873296dfa0cde45d9b498fefa1de315a09e"},
    {file = "yarl-1.8.1-cp39-cp39-win32.whl", hash = "sha256:8b0af1cf36b93cee99a31a545fe91d08223e64390c5ecc5e94c39511832a4bb6"},
    {file = "yarl-1.8.1-cp39-cp39-win_amd64.whl", hash = "sha256:de49d77e968de6626ba7ef4472323f9d2e5a56c1d85b7c0e2a190b2173d3b9be"},
    {file = "yarl-1.8.1.tar.gz", hash = "sha256:af887845b8c2e060eb5605ff72b6f2dd2aab7a761379373fd89d314f4752abbf"},
]<|MERGE_RESOLUTION|>--- conflicted
+++ resolved
@@ -54,13 +54,8 @@
 swagger-ui-bundle = "*"
 
 [package.extras]
-<<<<<<< HEAD
-test = ["readme-renderer (==29.0)", "pytest-cov (==2.10.1)", "pytest-aiohttp (==0.3.0)", "pytest (==6.1.2)"]
-ci = ["twine (==3.4.2)", "codecov (==2.1.11)", "readme-renderer (==29.0)", "pytest-cov (==2.10.1)", "pytest-aiohttp (==0.3.0)", "pytest (==6.1.2)"]
-=======
 ci = ["codecov (==2.1.11)", "pytest (==6.1.2)", "pytest-aiohttp (==0.3.0)", "pytest-cov (==2.10.1)", "readme-renderer (==29.0)", "twine (==3.4.2)"]
 test = ["pytest (==6.1.2)", "pytest-aiohttp (==0.3.0)", "pytest-cov (==2.10.1)", "readme-renderer (==29.0)"]
->>>>>>> c0c842ba
 
 [[package]]
 name = "aiojobs"
@@ -347,17 +342,10 @@
 python-versions = "*"
 
 [package.extras]
-<<<<<<< HEAD
-tests = ["tox (>=3.7.0)", "pytest (>=2.8.0)", "pytest-pep8 (>=1.0.6)", "pytest-cov (>=1.8.0)", "pydocstyle (>=1.0.0)", "mock (>=1.3.0)", "isort (>=4.2.2)", "coverage (>=4.0)", "check-manifest (>=0.25)"]
-numpy = ["numpy (>=1.11.0)"]
-docs = ["sphinx-rtd-theme (>=0.1.9)", "Sphinx (>=1.4.4)"]
-all = ["numpy (>=1.11.0)", "tox (>=3.7.0)", "pytest (>=2.8.0)", "pytest-pep8 (>=1.0.6)", "pytest-cov (>=1.8.0)", "pydocstyle (>=1.0.0)", "mock (>=1.3.0)", "isort (>=4.2.2)", "coverage (>=4.0)", "check-manifest (>=0.25)", "sphinx-rtd-theme (>=0.1.9)", "Sphinx (>=1.4.4)"]
-=======
 all = ["Sphinx (>=1.4.4)", "check-manifest (>=0.25)", "coverage (>=4.0)", "isort (>=4.2.2)", "mock (>=1.3.0)", "numpy (>=1.11.0)", "pydocstyle (>=1.0.0)", "pytest (>=2.8.0)", "pytest-cov (>=1.8.0)", "pytest-pep8 (>=1.0.6)", "sphinx-rtd-theme (>=0.1.9)", "tox (>=3.7.0)"]
 docs = ["Sphinx (>=1.4.4)", "sphinx-rtd-theme (>=0.1.9)"]
 numpy = ["numpy (>=1.11.0)"]
 tests = ["check-manifest (>=0.25)", "coverage (>=4.0)", "isort (>=4.2.2)", "mock (>=1.3.0)", "pydocstyle (>=1.0.0)", "pytest (>=2.8.0)", "pytest-cov (>=1.8.0)", "pytest-pep8 (>=1.0.6)", "tox (>=3.7.0)"]
->>>>>>> c0c842ba
 
 [[package]]
 name = "distlib"
@@ -1189,11 +1177,7 @@
 
 [[package]]
 name = "virtool-core"
-<<<<<<< HEAD
-version = "2.33.6"
-=======
 version = "2.35.0"
->>>>>>> c0c842ba
 description = "Core utilities for Virtool."
 category = "main"
 optional = false
