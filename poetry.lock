--- conflicted
+++ resolved
@@ -54,13 +54,8 @@
 swagger-ui-bundle = "*"
 
 [package.extras]
-<<<<<<< HEAD
-test = ["readme-renderer (==29.0)", "pytest-cov (==2.10.1)", "pytest-aiohttp (==0.3.0)", "pytest (==6.1.2)"]
-ci = ["twine (==3.4.2)", "codecov (==2.1.11)", "readme-renderer (==29.0)", "pytest-cov (==2.10.1)", "pytest-aiohttp (==0.3.0)", "pytest (==6.1.2)"]
-=======
 ci = ["codecov (==2.1.11)", "pytest (==6.1.2)", "pytest-aiohttp (==0.3.0)", "pytest-cov (==2.10.1)", "readme-renderer (==29.0)", "twine (==3.4.2)"]
 test = ["pytest (==6.1.2)", "pytest-aiohttp (==0.3.0)", "pytest-cov (==2.10.1)", "readme-renderer (==29.0)"]
->>>>>>> 0d5e5354
 
 [[package]]
 name = "aiojobs"
@@ -347,17 +342,10 @@
 python-versions = "*"
 
 [package.extras]
-<<<<<<< HEAD
-tests = ["tox (>=3.7.0)", "pytest (>=2.8.0)", "pytest-pep8 (>=1.0.6)", "pytest-cov (>=1.8.0)", "pydocstyle (>=1.0.0)", "mock (>=1.3.0)", "isort (>=4.2.2)", "coverage (>=4.0)", "check-manifest (>=0.25)"]
-numpy = ["numpy (>=1.11.0)"]
-docs = ["sphinx-rtd-theme (>=0.1.9)", "Sphinx (>=1.4.4)"]
-all = ["numpy (>=1.11.0)", "tox (>=3.7.0)", "pytest (>=2.8.0)", "pytest-pep8 (>=1.0.6)", "pytest-cov (>=1.8.0)", "pydocstyle (>=1.0.0)", "mock (>=1.3.0)", "isort (>=4.2.2)", "coverage (>=4.0)", "check-manifest (>=0.25)", "sphinx-rtd-theme (>=0.1.9)", "Sphinx (>=1.4.4)"]
-=======
 all = ["Sphinx (>=1.4.4)", "check-manifest (>=0.25)", "coverage (>=4.0)", "isort (>=4.2.2)", "mock (>=1.3.0)", "numpy (>=1.11.0)", "pydocstyle (>=1.0.0)", "pytest (>=2.8.0)", "pytest-cov (>=1.8.0)", "pytest-pep8 (>=1.0.6)", "sphinx-rtd-theme (>=0.1.9)", "tox (>=3.7.0)"]
 docs = ["Sphinx (>=1.4.4)", "sphinx-rtd-theme (>=0.1.9)"]
 numpy = ["numpy (>=1.11.0)"]
 tests = ["check-manifest (>=0.25)", "coverage (>=4.0)", "isort (>=4.2.2)", "mock (>=1.3.0)", "pydocstyle (>=1.0.0)", "pytest (>=2.8.0)", "pytest-cov (>=1.8.0)", "pytest-pep8 (>=1.0.6)", "tox (>=3.7.0)"]
->>>>>>> 0d5e5354
 
 [[package]]
 name = "distlib"
@@ -745,11 +733,7 @@
 email = ["email-validator (>=1.0.3)"]
 
 [[package]]
-<<<<<<< HEAD
-name = "pyjwt"
-=======
 name = "PyJWT"
->>>>>>> 0d5e5354
 version = "2.5.0"
 description = "JSON Web Token implementation in Python"
 category = "main"
@@ -762,15 +746,9 @@
 
 [package.extras]
 crypto = ["cryptography (>=3.3.1)", "types-cryptography (>=3.3.21)"]
-<<<<<<< HEAD
-dev = ["sphinx (>=4.5.0,<5.0.0)", "sphinx-rtd-theme", "zope.interface", "cryptography (>=3.3.1)", "types-cryptography (>=3.3.21)", "pytest (>=6.0.0,<7.0.0)", "coverage[toml] (==5.0.4)", "pre-commit"]
-docs = ["sphinx (>=4.5.0,<5.0.0)", "sphinx-rtd-theme", "zope.interface"]
-tests = ["pytest (>=6.0.0,<7.0.0)", "coverage[toml] (==5.0.4)"]
-=======
 dev = ["coverage[toml] (==5.0.4)", "cryptography (>=3.3.1)", "pre-commit", "pytest (>=6.0.0,<7.0.0)", "sphinx (>=4.5.0,<5.0.0)", "sphinx-rtd-theme", "types-cryptography (>=3.3.21)", "zope.interface"]
 docs = ["sphinx (>=4.5.0,<5.0.0)", "sphinx-rtd-theme", "zope.interface"]
 tests = ["coverage[toml] (==5.0.4)", "pytest (>=6.0.0,<7.0.0)"]
->>>>>>> 0d5e5354
 
 [[package]]
 name = "pymongo"
@@ -911,11 +889,7 @@
 [package.extras]
 dataframe = ["numpy", "pandas"]
 dev = ["matplotlib", "mypy", "numpy", "pandas", "pillow", "pre-commit", "restructuredtext-lint", "tox"]
-<<<<<<< HEAD
-image = ["pillow", "numpy"]
-=======
 image = ["numpy", "pillow"]
->>>>>>> 0d5e5354
 num = ["numpy", "pandas"]
 
 [[package]]
@@ -1025,11 +999,7 @@
 
 [[package]]
 name = "sentry-sdk"
-<<<<<<< HEAD
-version = "1.9.9"
-=======
 version = "1.9.10"
->>>>>>> 0d5e5354
 description = "Python client for Sentry (https://sentry.io)"
 category = "main"
 optional = false
@@ -1204,11 +1174,7 @@
 
 [[package]]
 name = "virtool-core"
-<<<<<<< HEAD
-version = "2.33.3"
-=======
 version = "2.33.6"
->>>>>>> 0d5e5354
 description = "Core utilities for Virtool."
 category = "main"
 optional = false
@@ -1274,107 +1240,6 @@
 content-hash = "897b853f158ee7a1edcf273af6c9ef34fccdfbb1287ad31082d9736fdc6b1437"
 
 [metadata.files]
-<<<<<<< HEAD
-aiodns = []
-aiofiles = []
-aiohttp = []
-aiohttp-pydantic = []
-aiojobs = []
-aioredis = []
-aiosignal = []
-arrow = []
-async-timeout = []
-asyncpg = []
-atomicwrites = []
-attrs = []
-bcrypt = []
-biopython = []
-black = []
-brotli = []
-cchardet = []
-cerberus = []
-certifi = []
-cffi = []
-cfgv = []
-charset-normalizer = []
-click = []
-colorama = []
-colored = []
-coloredlogs = []
-coverage = []
-cryptography = []
-dictdiffer = []
-distlib = []
-dnspython = []
-ecdsa = []
-email-validator = []
-et-xmlfile = []
-execnet = []
-faker = []
-filelock = []
-frozenlist = []
-greenlet = []
-hiredis = []
-humanfriendly = []
-identify = []
-idna = []
-iniconfig = []
-jinja2 = []
-markupsafe = []
-motor = []
-msal = []
-multidict = []
-mypy-extensions = []
-nodeenv = []
-numpy = []
-openpyxl = []
-packaging = []
-pathspec = []
-platformdirs = []
-pluggy = []
-pre-commit = []
-psutil = []
-py = []
-pyasn1 = []
-pycares = []
-pycparser = []
-pydantic = []
-pyjwt = []
-pymongo = []
-pyparsing = []
-pyreadline3 = []
-pytest = []
-pytest-aiohttp = []
-pytest-cov = []
-pytest-datadir = []
-pytest-forked = []
-pytest-mock = []
-pytest-regressions = []
-pytest-rerunfailures = []
-pytest-xdist = []
-python-dateutil = []
-python-jose = []
-pyyaml = []
-requests = []
-rsa = []
-semver = []
-sentry-sdk = []
-six = []
-sqlalchemy = []
-swagger-ui-bundle = []
-syrupy = []
-text-unidecode = []
-toml = []
-tomli = []
-types-cryptography = []
-typing-extensions = []
-urllib3 = []
-uvloop = []
-virtool-core = []
-virtualenv = []
-visvalingamwyatt = []
-yarl = []
-=======
 aiodns = [
     {file = "aiodns-3.0.0-py3-none-any.whl", hash = "sha256:2b19bc5f97e5c936638d28e665923c093d8af2bf3aa88d35c43417fa25d136a2"},
     {file = "aiodns-3.0.0.tar.gz", hash = "sha256:946bdfabe743fceeeb093c8a010f5d1645f708a241be849e17edfb0e49e08cd6"},
@@ -2799,5 +2664,4 @@
     {file = "yarl-1.8.1-cp39-cp39-win32.whl", hash = "sha256:8b0af1cf36b93cee99a31a545fe91d08223e64390c5ecc5e94c39511832a4bb6"},
     {file = "yarl-1.8.1-cp39-cp39-win_amd64.whl", hash = "sha256:de49d77e968de6626ba7ef4472323f9d2e5a56c1d85b7c0e2a190b2173d3b9be"},
     {file = "yarl-1.8.1.tar.gz", hash = "sha256:af887845b8c2e060eb5605ff72b6f2dd2aab7a761379373fd89d314f4752abbf"},
-]
->>>>>>> 0d5e5354
+]