import asyncio
import io
import json
import os

import pytest
from aiohttp.test_utils import make_mocked_coro
from faker import Faker


from tests.fixtures.fake import FakeGenerator
from virtool.analyses.files import create_analysis_file
from virtool.analyses.models import AnalysisFile
from virtool.pg.utils import get_row_by_id


@pytest.fixture
def files(test_files_path, tmp_path):
    path = test_files_path / "aodp" / "reference.fa"

    data = {"file": open(path, "rb")}

    return data


async def test_find(snapshot, mocker, fake2, spawn_client, resp_is, static_time):
    mocker.patch("virtool.samples.utils.get_sample_rights", return_value=(True, True))

    client = await spawn_client(authorize=True)

    user = await fake2.users.create()

    await asyncio.gather(
        client.db.samples.insert_one(
            {
                "_id": "test",
                "created_at": static_time.datetime,
                "all_read": True,
                "all_write": True,
                "user": {"id": user.id},
                "labels": [],
            }
        ),
        client.db.subtraction.insert_one(
            {"_id": "foo", "name": "Malus domestica", "nickname": "Apple"}
        ),
        client.db.analyses.insert_many(
            [
                {
                    "_id": "test_1",
                    "workflow": "pathoscope_bowtie",
                    "created_at": static_time.datetime,
                    "ready": True,
                    "job": {"id": "test"},
                    "index": {"version": 2, "id": "foo"},
                    "user": {"id": user.id},
                    "sample": {"id": "test"},
                    "reference": {"id": "baz", "name": "Baz"},
                    "results": {"hits": []},
                    "subtractions": [],
                    "foobar": True,
                },
                {
                    "_id": "test_2",
                    "workflow": "pathoscope_bowtie",
                    "created_at": static_time.datetime,
                    "ready": True,
                    "job": {"id": "test"},
                    "index": {"version": 2, "id": "foo"},
                    "user": {"id": user.id},
                    "sample": {"id": "test"},
                    "reference": {"id": "baz", "name": "Baz"},
                    "results": {"hits": []},
                    "subtractions": ["foo"],
                    "foobar": True,
                },
                {
                    "_id": "test_3",
                    "workflow": "pathoscope_bowtie",
                    "created_at": static_time.datetime,
                    "ready": True,
                    "job": {"id": "test"},
                    "index": {"version": 2, "id": "foo"},
                    "user": {"id": user.id},
                    "sample": {"id": "test"},
                    "reference": {"id": "foo", "name": "Foo"},
                    "results": {"hits": []},
                    "subtractions": [],
                    "foobar": False,
                },
            ]
        ),
    )

    resp = await client.get("/analyses")

    assert resp.status == 200
    assert await resp.json() == snapshot


@pytest.mark.parametrize("ready", [True, False])
@pytest.mark.parametrize("error", [None, "400", "403", "404"])
async def test_get(
    ready,
    fake2,
    error,
    mocker,
    snapshot,
    spawn_client,
    static_time,
    resp_is,
    pg,
):
    client = await spawn_client(authorize=True)

    user = await fake2.users.create()

    document = {
        "_id": "foobar",
        "created_at": static_time.datetime,
        "ready": ready,
        "job": {"id": "test"},
        "index": {"version": 3, "id": "bar"},
        "workflow": "pathoscope_bowtie",
        "results": {"hits": []},
        "sample": {"id": "baz"},
        "reference": {"id": "baz", "name": "Baz"},
        "subtractions": ["plum", "apple"],
        "user": {"id": user.id},
    }

    await client.db.subtraction.insert_many(
        [{"_id": "plum", "name": "Plum"}, {"_id": "apple", "name": "Apple"}]
    )

    if error != "400":
        await client.db.samples.insert_one(
            {
                "_id": "baz",
                "all_read": error != "403",
                "all_write": False,
                "group": "tech",
                "group_read": True,
                "group_write": True,
                "labels": [],
                "subtractions": ["apple", "plum"],
                "user": {"id": user.id},
            }
        )

    if error != "404":
        await client.db.analyses.insert_one(document)
        await create_analysis_file(
            pg,
            "foobar",
            "fasta",
            "reference.fa",
        )

    m_format_analysis = mocker.patch(
        "virtool.analyses.format.format_analysis",
        make_mocked_coro(
            {
                "_id": "foo",
                "created_at": static_time.datetime,
                "formatted": True,
                "user": {"id": user.id},
                "subtractions": ["apple", "plum"],
                "results": {"hits": []},
                "workflow": "pathoscope_bowtie",
            }
        ),
    )

    resp = await client.get("/analyses/foobar")

    if error == "400":
        await resp_is.bad_request(resp, "Parent sample does not exist")
        return

    if error == "403":
        await resp_is.insufficient_rights(resp)
        return

    if error == "404":
        await resp_is.not_found(resp)
        return

    assert resp.status == 200
    assert await resp.json() == snapshot

    if ready:
        args = m_format_analysis.call_args[0]
        assert args[0] == client.app["config"]
        assert args[2] == snapshot
    else:
        assert not m_format_analysis.called


@pytest.mark.parametrize("error", [None, "400", "403", "404", "409"])
async def test_remove(mocker, error, fake2, spawn_client, resp_is, tmp_path):
    client = await spawn_client(authorize=True)

    client.app["config"].data_path = tmp_path

    user = await fake2.users.create()

    if error != "400":
        await client.db.samples.insert_one(
            {
                "_id": "baz",
                "all_read": True,
                "all_write": error != "403",
                "group": "tech",
                "group_read": True,
                "group_write": True,
                "user": {"id": user.id},
            }
        )

    if error != "404":
        await client.db.analyses.insert_one(
            {
                "_id": "foobar",
                "ready": error != "409",
                "sample": {"id": "baz", "name": "Baz"},
                "job": {"id": "hello"},
            }
        )

    m_remove = mocker.patch("virtool.utils.rm")

    resp = await client.delete("/analyses/foobar")

    if error == "400":
        await resp_is.bad_request(resp, "Parent sample does not exist")
        return

    if error == "403":
        await resp_is.insufficient_rights(resp)
        return

    if error == "404":
        await resp_is.not_found(resp)
        return

    if error == "409":
        await resp_is.conflict(resp, "Analysis is still running")
        return

    await resp_is.no_content(resp)

    assert await client.db.analyses.find_one() is None

    assert m_remove.called_with("data/samples/baz/analyses/foobar", True)


@pytest.mark.parametrize("error", [None, 400, 404, 422])
async def test_upload_file(
    error, files, resp_is, spawn_job_client, static_time, snapshot, pg, tmp_path
):
    """
    Test that an analysis result file is properly uploaded and a row is inserted into the `analysis_files` SQL table.

    """
    client = await spawn_job_client(authorize=True)

    client.app["config"].data_path = tmp_path

    if error == 400:
        format_ = "foo"
    else:
        format_ = "fasta"

    if error != 404:
        await client.db.analyses.insert_one(
            {
                "_id": "foobar",
                "ready": True,
                "job": {"id": "hello"},
            }
        )

    if error == 422:
        resp = await client.put("/analyses/foobar/files?format=fasta", data=files)
    else:
        resp = await client.put(
            f"/analyses/foobar/files?name=reference.fa&format={format_}", data=files
        )

    if error is None:
        assert resp.status == 201
        assert await resp.json() == snapshot
        assert os.listdir(tmp_path / "analyses") == ["1-reference.fa"]
        assert await get_row_by_id(pg, AnalysisFile, 1)

    elif error == 400:
        await resp_is.bad_request(resp, "Unsupported analysis file format")

    elif error == 404:
        assert resp.status == 404

    elif error == 422:
        await resp_is.invalid_query(resp, {"name": ["required field"]})


@pytest.mark.parametrize("file_exists", [True, False])
@pytest.mark.parametrize("row_exists", [True, False])
async def test_download_analysis_result(
    file_exists, row_exists, files, spawn_client, spawn_job_client, snapshot, tmp_path
):
    """
    Test that you can properly download an analysis result file using details from the `analysis_files` SQL table

    """
    client = await spawn_client(authorize=True, administrator=True)
    job_client = await spawn_job_client(authorize=True)

    client.app["config"].data_path = tmp_path
    job_client.app["config"].data_path = tmp_path

    expected_path = client.app["config"].data_path / "analyses" / "1-reference.fa"

    await client.db.analyses.insert_one(
        {
            "_id": "foobar",
            "ready": True,
            "job": {"id": "hello"},
        }
    )

    if row_exists:
        await job_client.put(
            "/analyses/foobar/files?name=reference.fa&format=fasta", data=files
        )
        assert expected_path.is_file()

    if not file_exists and row_exists:
        expected_path.unlink()

    resp = await client.get("/analyses/foobar/files/1")

    if file_exists and row_exists:
        assert resp.status == 200
        assert expected_path.read_bytes() == await resp.content.read()
    else:
        assert resp.status == 404
        assert await resp.json() == snapshot


@pytest.mark.parametrize("extension", ["csv", "xlsx", "bug"])
@pytest.mark.parametrize("exists", [True, False])
async def test_download_analysis_document(extension, exists, mocker, spawn_client):
    client = await spawn_client(authorize=True)

    if exists:
        await client.db.analyses.insert_one(
            {
                "_id": "foobar",
                "ready": True,
            }
        )

    mocker.patch(
        f"virtool.analyses.format.format_analysis_to_{'excel' if extension == 'xlsx' else 'csv'}",
        return_value=io.StringIO().getvalue(),
    )

    resp = await client.get(f"/analyses/documents/foobar.{extension}")

    if extension == "bug":
        assert resp.status == 400
    elif not exists:
        assert resp.status == 404
    else:
        assert resp.status == 200


@pytest.mark.parametrize(
    "error",
    [None, "400", "403", "404_analysis", "404_sequence", "409_workflow", "409_ready"],
)
async def test_blast(
    error, mocker, spawn_client, resp_is, snapshot, static_time, tasks
):
    """
    Test that the handler starts a BLAST for given NuVs sequence. Also check that it handles all error conditions
    correctly.

    """
    client = await spawn_client(authorize=True, base_url="https://virtool.example.com")
    client.app["tasks"] = tasks

    if error != "404_analysis":
        analysis_document = {
            "_id": "foobar",
            "workflow": "nuvs",
            "ready": True,
            "results": {
                "hits": [
                    {"index": 3, "sequence": "ATAGAGATTAGAT"},
                    {"index": 5, "sequence": "GGAGTTAGATTGG"},
                    {"index": 8, "sequence": "ACCAATAGACATT"},
                ]
            },
            "sample": {"id": "baz"},
        }

        if error == "404_sequence":
            analysis_document["results"]["hits"].pop(1)

        elif error == "409_workflow":
            analysis_document["workflow"] = "pathoscope_bowtie"

        elif error == "409_ready":
            analysis_document["ready"] = False

        if error != "400":
            await client.db.samples.insert_one(
                {
                    "_id": "baz",
                    "all_read": True,
                    "all_write": error != "403",
                    "group": "tech",
                    "group_read": True,
                    "group_write": True,
                    "user": {"id": "fred"},
                }
            )

        await client.db.analyses.insert_one(analysis_document)

    await client.put("/analyses/foobar/5/blast", {})

    resp = await client.put("/analyses/foobar/5/blast", {})

    if error == "400":
        await resp_is.bad_request(resp, "Parent sample does not exist")
        return

    if error == "403":
        await resp_is.insufficient_rights(resp)
        return

    if error == "404_analysis":
        await resp_is.not_found(resp, "Analysis not found")
        return

    if error == "404_sequence":
        await resp_is.not_found(resp, "Sequence not found")
        return

    if error == "409_workflow":
        await resp_is.conflict(resp, "Not a NuVs analysis")
        return

    if error == "409_ready":
        await resp_is.conflict(resp, "Analysis is still running")
        return

    assert resp.status == 201

    assert (
        resp.headers["Location"]
        == "https://virtool.example.com/analyses/foobar/5/blast"
    )

    assert await resp.json() == snapshot


@pytest.mark.parametrize("error", [None, 422, 404, 409])
<<<<<<< HEAD
async def test_finalize(
    fake, snapshot, static_time, spawn_job_client, faker, error, resp_is
):
    user = await fake.users.insert()
=======
async def test_finalize(fake2, snapshot, spawn_job_client, faker, error, resp_is):
    user = await fake2.users.create()
>>>>>>> f2b292f5

    analysis_document = {
        "_id": "analysis1",
        "sample": {"id": "sample1"},
        "created_at": static_time.datetime,
        "job": {"id": "test"},
        "index": {"version": 2, "id": "foo"},
        "workflow": "test_workflow",
<<<<<<< HEAD
        "reference": {"id": "baz", "name": "Baz"},
        "files": [],
        "user": {"id": user["_id"]},
=======
        "user": {"id": user.id},
>>>>>>> f2b292f5
        "ready": error == 409,
        "subtractions": [],
    }

    patch_json = {"results": {"result": "TEST_RESULT"}}

    if error == 422:
        del patch_json["results"]

    client = await spawn_job_client(authorize=True)

    if error != 404:
        insert_result = await client.db.analyses.insert_one(analysis_document)
        assert insert_result["_id"] == analysis_document["_id"]

    resp = await client.patch(f"/analyses/{analysis_document['_id']}", json=patch_json)

    if error:
        assert resp.status == error
    else:
        assert resp.status == 200
        assert await resp.json() == snapshot

        document = await client.db.analyses.find_one()

        assert document == snapshot
        assert document["ready"] is True


<<<<<<< HEAD
async def test_finalize_large(fake, static_time, spawn_job_client, faker):
    user = await fake.users.insert()
=======
async def test_finalize_large(fake2, spawn_job_client, faker):
    user = await fake2.users.create()
>>>>>>> f2b292f5

    faker = Faker(1)

    profiles = [
        faker.profile(
            fields=[
                "job",
                "company",
                "ssn",
                "residence",
                "address",
                "mail",
                "name",
                "username",
            ]
        )
        for _ in range(100)
    ]

    patch_json = {"results": {"result": profiles * 500}}

    # Make sure this test actually checks that the max body size is increased.
    assert len(json.dumps(patch_json)) > 1024**2

    client = await spawn_job_client(authorize=True)

    await client.db.analyses.insert_one(
        {
            "_id": "analysis1",
            "created_at": static_time.datetime,
            "sample": {"id": "sample1"},
            "job": {"id": "test"},
            "index": {"version": 2, "id": "foo"},
            "workflow": "test_workflow",
<<<<<<< HEAD
            "reference": {"id": "baz", "name": "Baz"},
            "files": [],
            "user": {"id": user["_id"]},
=======
            "user": {"id": user.id},
>>>>>>> f2b292f5
            "ready": False,
            "subtractions": [],
        }
    )

    resp = await client.patch(f"/analyses/analysis1", json=patch_json)

    assert resp.status == 200<|MERGE_RESOLUTION|>--- conflicted
+++ resolved
@@ -469,15 +469,8 @@
 
 
 @pytest.mark.parametrize("error", [None, 422, 404, 409])
-<<<<<<< HEAD
-async def test_finalize(
-    fake, snapshot, static_time, spawn_job_client, faker, error, resp_is
-):
-    user = await fake.users.insert()
-=======
-async def test_finalize(fake2, snapshot, spawn_job_client, faker, error, resp_is):
+async def test_finalize(fake2, snapshot, static_time, spawn_job_client, faker, error, resp_is):
     user = await fake2.users.create()
->>>>>>> f2b292f5
 
     analysis_document = {
         "_id": "analysis1",
@@ -486,13 +479,9 @@
         "job": {"id": "test"},
         "index": {"version": 2, "id": "foo"},
         "workflow": "test_workflow",
-<<<<<<< HEAD
         "reference": {"id": "baz", "name": "Baz"},
         "files": [],
-        "user": {"id": user["_id"]},
-=======
         "user": {"id": user.id},
->>>>>>> f2b292f5
         "ready": error == 409,
         "subtractions": [],
     }
@@ -522,13 +511,8 @@
         assert document["ready"] is True
 
 
-<<<<<<< HEAD
-async def test_finalize_large(fake, static_time, spawn_job_client, faker):
-    user = await fake.users.insert()
-=======
-async def test_finalize_large(fake2, spawn_job_client, faker):
+async def test_finalize_large(fake2, static_time, spawn_job_client, faker):
     user = await fake2.users.create()
->>>>>>> f2b292f5
 
     faker = Faker(1)
 
@@ -563,13 +547,9 @@
             "job": {"id": "test"},
             "index": {"version": 2, "id": "foo"},
             "workflow": "test_workflow",
-<<<<<<< HEAD
             "reference": {"id": "baz", "name": "Baz"},
             "files": [],
-            "user": {"id": user["_id"]},
-=======
             "user": {"id": user.id},
->>>>>>> f2b292f5
             "ready": False,
             "subtractions": [],
         }
