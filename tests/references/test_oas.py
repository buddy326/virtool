import pytest
from pydantic import ValidationError

from virtool.references.oas import CreateReferenceRequest


@pytest.fixture
def mock_create_reference_schema():
    return {
        "name": "Test Viruses",
        "description": "A bunch of viruses used for testing",
        "data_type": "barcode",
        "organism": "virus",
    }


@pytest.mark.parametrize(
    "update_dict",
    [
        {},
        {"data_type": "bad type"},
        {"remote_from": "test"},
        {"import_from": "test", "clone_from": "test"},
        {
            "import_from": "test",
            "clone_from": "test",
            "remote_from": "virtool/ref-plant-viruses",
        },
    ],
)
def test_schema(update_dict, mock_create_reference_schema):
    CreateReferenceRequest(**mock_create_reference_schema)

    if update_dict:
        with pytest.raises(ValidationError):
            mock_create_reference_schema.update(update_dict)
            CreateReferenceRequest(**mock_create_reference_schema)


@pytest.mark.parametrize("value", ["import_from", "clone_from", "remote_from"])
def test_values(value, mock_create_reference_schema):
    mock_create_reference_schema.update({value: "test"})

    if value == "remote_from":
        mock_create_reference_schema.update({value: "virtool/ref-plant-viruses"})

<<<<<<< HEAD
    CreateReferenceRequest(**mock_create_reference_schema)
=======
    CreateReferenceSchema(**mock_create_reference_schema)


@pytest.mark.parametrize("value", ["release_id", "import_from", "clone_from", "remote_from"])
def test_null(value, mock_create_reference_schema):
    mock_create_reference_schema.update({value: None})

    with pytest.raises(ValidationError):
        CreateReferenceSchema(**mock_create_reference_schema)
>>>>>>> ee2cf7fa
<|MERGE_RESOLUTION|>--- conflicted
+++ resolved
@@ -44,16 +44,12 @@
     if value == "remote_from":
         mock_create_reference_schema.update({value: "virtool/ref-plant-viruses"})
 
-<<<<<<< HEAD
     CreateReferenceRequest(**mock_create_reference_schema)
-=======
-    CreateReferenceSchema(**mock_create_reference_schema)
-
+    
 
 @pytest.mark.parametrize("value", ["release_id", "import_from", "clone_from", "remote_from"])
 def test_null(value, mock_create_reference_schema):
     mock_create_reference_schema.update({value: None})
 
     with pytest.raises(ValidationError):
-        CreateReferenceSchema(**mock_create_reference_schema)
->>>>>>> ee2cf7fa
+        CreateReferenceRequest(**mock_create_reference_schema)