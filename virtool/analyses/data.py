import asyncio
import math
import os
from datetime import datetime
from logging import getLogger
from shutil import rmtree
from typing import Tuple, Optional

from sqlalchemy import delete, select
from sqlalchemy.ext.asyncio import AsyncEngine, AsyncSession
from virtool_core.models.analysis import AnalysisSearchResult, Analysis, AnalysisFile
from virtool_core.utils import rm

import virtool.analyses.format
import virtool.samples.db
import virtool.uploads.db
from virtool.analyses.checks import (
    check_analysis_workflow,
    check_analysis_nuvs_sequence,
    check_if_analysis_running,
    check_if_analysis_modified,
)
from virtool.analyses.db import TARGET_FILES
from virtool.analyses.files import create_analysis_file, create_nuvs_analysis_files
from virtool.analyses.models import SQLAnalysisFile
from virtool.analyses.utils import (
    attach_analysis_files,
    join_analysis_path,
    move_nuvs_files,
)
from virtool.blast.models import SQLNuVsBlast
from virtool.blast.task import BLASTTask
from virtool.blast.transform import AttachNuVsBLAST
from virtool.data.errors import (
    ResourceNotFoundError,
    ResourceConflictError,
)
from virtool.data.events import emits, Operation, emit
from virtool.data.piece import DataLayerPiece
from virtool.data.transforms import apply_transforms
from virtool.jobs.db import lookup_minimal_job_by_id
from virtool.mongo.core import Mongo
from virtool.mongo.utils import get_one_field
from virtool.pg.utils import delete_row, get_row_by_id
from virtool.references.db import lookup_nested_reference_by_id
from virtool.samples.db import recalculate_workflow_tags
from virtool.samples.utils import get_sample_rights
from virtool.subtractions.db import lookup_nested_subtractions
from virtool.tasks.progress import (
    AccumulatingProgressHandlerWrapper,
    AbstractProgressHandler,
)
from virtool.uploads.utils import multipart_file_chunker
from virtool.uploads.utils import naive_writer
from virtool.users.db import lookup_nested_user_by_id
from virtool.utils import wait_for_checks
from virtool.utils import wait_for_checks, base_processor

logger = getLogger("analyses")


class AnalysisData(DataLayerPiece):
    name = "analyses"

    def __init__(self, db: Mongo, config, pg: AsyncEngine):
        self._db = db
        self._config = config
        self._pg = pg

    async def find(self, page: int, per_page: int, client) -> AnalysisSearchResult:
        """
        List all analysis documents.

        :param page: the page number
        :param per_page: the number of documents per page
        :param client: the client object
        :return: a list of all analysis documents
        """
        sort = {"created_at": -1}

        skip_count = 0

        if page > 1:
            skip_count = (page - 1) * per_page

        async for paginate_dict in self._db.analyses.aggregate(
            [
                {
                    "$facet": {
                        "total_count": [{"$count": "total_count"}],
                        "found_count": [{"$count": "found_count"}],
                        "data": [
                            {"$sort": sort},
                            {"$skip": skip_count},
                            {"$limit": per_page},
                            *lookup_minimal_job_by_id(),
                            *lookup_nested_subtractions(),
                            *lookup_nested_reference_by_id(),
                            *lookup_nested_user_by_id(),
                        ],
                    }
                },
                {
                    "$project": {
                        "data": {
                            "_id": True,
                            "workflow": True,
                            "created_at": True,
                            "index": True,
                            "job": True,
                            "ready": True,
                            "reference": True,
                            "sample": True,
                            "subtractions": True,
                            "updated_at": True,
                            "user": True,
                        },
                        "total_count": {
                            "$arrayElemAt": ["$total_count.total_count", 0]
                        },
                        "found_count": {
                            "$arrayElemAt": ["$found_count.found_count", 0]
                        },
                    }
                },
            ]
        ):
            data = paginate_dict["data"]
            found_count = paginate_dict.get("found_count", 0)
            total_count = paginate_dict.get("total_count", 0)

        per_document_can_read = await asyncio.gather(
            *[
                virtool.samples.db.check_rights(
                    self._db, document["sample"]["id"], client, write=False
                )
                for document in data
            ]
        )

        documents = [
            document
            for document, can_write in zip(data, per_document_can_read)
            if can_write
        ]

        return AnalysisSearchResult(
            documents=documents,
            found_count=found_count,
            total_count=total_count,
            page=page,
            page_count=int(math.ceil(found_count / per_page)),
            per_page=per_page,
        )

    async def get(
        self, analysis_id: str, if_modified_since: Optional[datetime]
    ) -> Analysis:
        """
        Get a single analysis by its ID.

        :param analysis_id: the analysis ID
        :param if_modified_since: the date the document should have been last modified
        :return: the analysis
        """
        result = await self._db.analyses.aggregate(
            [
                {"$match": {"_id": analysis_id}},
                *lookup_minimal_job_by_id(),
                *lookup_nested_subtractions(),
                *lookup_nested_reference_by_id(),
                *lookup_nested_user_by_id(),
            ]
        ).to_list(length=1)

        if not result:
            raise ResourceNotFoundError()

        analysis = result[0]

        await wait_for_checks(check_if_analysis_modified(if_modified_since, analysis))

        analysis = await attach_analysis_files(self._pg, analysis_id, analysis)

        if analysis["ready"]:
            analysis = await virtool.analyses.format.format_analysis(
                self._config, self._db, analysis
            )

        analysis = base_processor(analysis)

        if analysis["workflow"] == "nuvs":
            analysis = await apply_transforms(analysis, [AttachNuVsBLAST(self._pg)])

        return Analysis(
            **{**analysis, "job": analysis["job"] if analysis["job"] else None}
        )

    async def has_right(self, analysis_id: str, client, right: str) -> bool:
        """
        Checks if the client has the `read` or `write` rights.

        :param analysis_id: the analysis ID
        :param client: the client object
        :param right: the right to check for
        :return: boolean value
        """
        sample = await get_one_field(self._db.analyses, "sample", analysis_id)

        if sample is None:
            raise ResourceNotFoundError

        sample_id = sample["id"]

        sample = await self._db.samples.find_one(
            {"_id": sample_id},
            ["user", "group", "all_read", "group_read", "group_write", "all_write"],
        )

        if not sample:
            logger.warning(
                "Parent sample for analysis not found analysis_id=%s sample_id=%s",
                analysis_id,
                sample_id,
            )
            raise ResourceNotFoundError

        read, write = get_sample_rights(sample, client)

        if right == "read":
            return read

        if right == "write":
            return write

    async def delete(self, analysis_id: str, jobs_api_flag: bool):
        """
        Delete a single analysis by its ID.

        :param analysis_id: the analysis ID
        :param jobs_api_flag: checks if the jobs_api is handling the request
        """
        analysis = await self.get(analysis_id, None)

        if not analysis:
            raise ResourceNotFoundError

        if not analysis.ready and not jobs_api_flag:
            # Only the jobs API is allowed to delete incomplete analyses.
            raise ResourceConflictError

        await self._db.analyses.delete_one({"_id": analysis.id})

        path = (
            self._config.data_path
            / "samples"
            / analysis.sample.id
            / "analysis"
            / analysis_id
        )

        try:
            await asyncio.to_thread(rm, path, True)
        except FileNotFoundError:
            pass

        await recalculate_workflow_tags(self._db, analysis.sample.id)

        sample = await self.data.samples.get(analysis.sample.id)

        emit(sample, "samples", "recalculate_workflow_tags", Operation.UPDATE)
        emit(analysis, "analyses", "delete", Operation.DELETE)

    async def upload_file(
        self, reader, analysis_id: str, analysis_format: str, name: str
    ) -> Optional[AnalysisFile]:
        """
        Uploads a new analysis result file.

        :param reader: the file reader
        :param analysis_id: the analysis ID
        :param analysis_format: the format of the analysis
        :param name: the name of the analysis file
        :return: the new analysis file
        """

        document = await self._db.analyses.find_one(analysis_id)

        if document is None:
            raise ResourceNotFoundError

        analysis_file = await create_analysis_file(
            self._pg, analysis_id, analysis_format, name
        )

        upload_id = analysis_file["id"]

        analysis_file_path = (
            self._config.data_path / "analyses" / analysis_file["name_on_disk"]
        )

        try:
<<<<<<< HEAD
            size = await naive_writer(
                multipart_file_chunker(reader), analysis_file_path
            )
        except CancelledError:
=======
            size = await naive_writer(reader, analysis_file_path)
        except asyncio.CancelledError:
>>>>>>> 97eb4d3a
            logger.debug("Analysis file upload aborted: %s", upload_id)
            await delete_row(self._pg, upload_id, SQLAnalysisFile)

            return None

        analysis_file = await virtool.uploads.db.finalize(
            self._pg, size, upload_id, SQLAnalysisFile
        )

        return AnalysisFile(**analysis_file)

    async def get_file_name(self, upload_id: int) -> str:
        """
        Get a file generated during the analysis.

        :param upload_id: the upload ID
        :return: the name on disk of the analysis file
        """

        analysis_file = await get_row_by_id(self._pg, SQLAnalysisFile, upload_id)

        if analysis_file:
            return analysis_file.name_on_disk

        raise ResourceNotFoundError()

    async def download(self, analysis_id: str, extension: str) -> Tuple[str, str]:
        """
        Get an analysis to be downloaded in CSV or XSLX format.

        :param analysis_id: the analysis ID
        :param extension: the file extension
        :return: formatted file and file content type
        """
        document = await self._db.analyses.find_one(analysis_id)

        if not document:
            raise ResourceNotFoundError()

        if extension == "xlsx":
            return (
                await virtool.analyses.format.format_analysis_to_excel(
                    self._config, self._db, document
                ),
                "application/vnd.openxmlformats-officedocument.spreadsheetml.sheet",
            )

        return (
            await virtool.analyses.format.format_analysis_to_csv(
                self._config, self._db, document
            ),
            "text/csv",
        )

    async def blast(self, analysis_id: str, sequence_index: int) -> Optional[str]:
        """
        BLAST a contig sequence that is part of a NuVs result record.

        :param analysis_id: the analysis ID
        :param sequence_index: the sequence index
        :return: the nuvs sequence
        """
        document = await self._db.analyses.find_one(
            {"_id": analysis_id}, ["ready", "workflow", "results", "sample"]
        )

        await wait_for_checks(
            check_analysis_workflow(document["workflow"]),
            check_if_analysis_running(document["ready"]),
            check_analysis_nuvs_sequence(document, sequence_index),
        )

        timestamp = virtool.utils.timestamp()

        async with AsyncSession(self._pg) as session:
            await session.execute(
                delete(SQLNuVsBlast)
                .where(SQLNuVsBlast.analysis_id == analysis_id)
                .where(SQLNuVsBlast.sequence_index == sequence_index)
            )
            await session.commit()

            await self._db.analyses.update_one(
                {"_id": analysis_id},
                {"$set": {"updated_at": virtool.utils.timestamp()}},
            )

            await session.flush()

            blast = SQLNuVsBlast(
                analysis_id=analysis_id,
                created_at=timestamp,
                last_checked_at=timestamp,
                ready=False,
                sequence_index=sequence_index,
                updated_at=timestamp,
            )

            session.add(blast)
            await session.flush()

            await self.data.tasks.create(
                BLASTTask,
                {"analysis_id": analysis_id, "sequence_index": sequence_index},
            )

            blast_data = blast.to_dict()
            await session.commit()

        return blast_data

    @emits(Operation.UPDATE)
    async def finalize(self, analysis_id: str, results: dict) -> Analysis:
        """
        Sets the result for an analysis and marks it as ready.

        :param analysis_id: the analysis ID
        :param results: the analysis results
        :return: the analysis
        """

        document = await self._db.analyses.find_one({"_id": analysis_id}, ["ready"])

        if not document:
            raise ResourceNotFoundError

        if "ready" in document and document["ready"]:
            raise ResourceConflictError

        document = await self._db.analyses.find_one_and_update(
            {"_id": analysis_id}, {"$set": {"results": results, "ready": True}}
        )

        sample_id = document["sample"]["id"]

        await recalculate_workflow_tags(self._db, sample_id)

        analysis = await self.get(analysis_id, None)

        sample = await self.data.samples.get(sample_id)

        emit(
            sample,
            "samples",
            "recalculate_workflow_tags",
            Operation.UPDATE,
        )

        return analysis

    async def store_nuvs_files(self, progress_handler: AbstractProgressHandler):
        """Move existing NuVs analysis files to `<data_path>/analyses/:id`."""

        count = await self._db.analyses.count_documents({"workflow": "nuvs"})

        tracker = AccumulatingProgressHandlerWrapper(progress_handler, count)

        async for analysis in self._db.analyses.find({"workflow": "nuvs"}):
            analysis_id = analysis["_id"]
            sample_id = analysis["sample"]["id"]

            old_path = join_analysis_path(
                self._config.data_path, analysis_id, sample_id
            )

            target_path = self._config.data_path / "analyses" / analysis_id

            async with AsyncSession(self._pg) as session:
                exists = (
                    await session.execute(
                        select(SQLAnalysisFile).filter_by(analysis=analysis_id)
                    )
                ).scalar()

            if await asyncio.to_thread(old_path.is_dir) and not exists:
                try:
                    await asyncio.to_thread(os.makedirs, target_path)
                except FileExistsError:
                    pass

                analysis_files = []

                for filename in sorted(os.listdir(old_path)):
                    if filename in TARGET_FILES:
                        analysis_files.append(filename)

                        await move_nuvs_files(filename, old_path, target_path)

                await create_nuvs_analysis_files(
                    self._pg, analysis_id, analysis_files, target_path
                )

                await asyncio.to_thread(rmtree, old_path, ignore_errors=True)

            await tracker.add(1)<|MERGE_RESOLUTION|>--- conflicted
+++ resolved
@@ -300,15 +300,10 @@
         )
 
         try:
-<<<<<<< HEAD
             size = await naive_writer(
                 multipart_file_chunker(reader), analysis_file_path
             )
-        except CancelledError:
-=======
-            size = await naive_writer(reader, analysis_file_path)
         except asyncio.CancelledError:
->>>>>>> 97eb4d3a
             logger.debug("Analysis file upload aborted: %s", upload_id)
             await delete_row(self._pg, upload_id, SQLAnalysisFile)
 
