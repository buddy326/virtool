--- conflicted
+++ resolved
@@ -2,20 +2,14 @@
 Easily create fake data.
 
 """
-<<<<<<< HEAD
+from typing import Dict, List, Optional, Type
 import pathlib
 from typing import List, Optional
-=======
-from typing import Dict, List, Optional, Type
->>>>>>> f1c9542b
 
 import aiofiles
 from faker import Faker
-<<<<<<< HEAD
+from faker.providers import BaseProvider, color, lorem, python
 from faker.providers import BaseProvider, python, color, lorem, file
-=======
-from faker.providers import BaseProvider, color, lorem, python
->>>>>>> f1c9542b
 from virtool_core.models.group import Group
 from virtool_core.models.hmm import HMM
 from virtool_core.models.job import Job
@@ -34,13 +28,10 @@
 from virtool.references.tasks import CleanReferencesTask, CloneReferenceTask
 from virtool.releases import ReleaseManifestItem
 from virtool.subtractions.tasks import AddSubtractionFilesTask
-<<<<<<< HEAD
+from virtool.tasks.task import BaseTask
 from virtool.uploads.models import UploadType
 from virtool.uploads.utils import CHUNK_SIZE, naive_writer
 from virtool.users.oas import UpdateUserRequest
-=======
-from virtool.tasks.task import BaseTask
->>>>>>> f1c9542b
 
 
 async def fake_file_chunks(path: pathlib.Path) -> bytearray:
@@ -228,35 +219,6 @@
         return user
 
 
-<<<<<<< HEAD
-class UploadsFakerPiece(DataFakerPiece):
-    model = Upload
-
-    async def create(
-        self,
-        user: User,
-        with_file: bool = False,
-        upload_type: str = "reads",
-        name: str = "test.fq.gz",
-        reserved: bool = False,
-    ) -> Upload:
-
-        if upload_type not in UploadType.to_list():
-            upload_type = "reads"
-
-        upload = await self.layer.uploads.create(name, upload_type, reserved, user.id)
-
-        size = self.faker.pyint(min_value=100)
-
-        if with_file:
-            config = getattr(self.layer.uploads, "_config")
-            file_path = config.data_path / "files" / upload.name_on_disk
-            size = await naive_writer(fake_file_chunks(file_path), file_path)
-
-        upload = await self.layer.uploads.finalize(size, upload.id)
-
-        return upload
-=======
 class HMMFakerPiece(DataFakerPiece):
     model = HMM
 
@@ -287,4 +249,32 @@
         )
 
         return HMM(**document)
->>>>>>> f1c9542b
+
+
+class UploadsFakerPiece(DataFakerPiece):
+    model = Upload
+
+    async def create(
+        self,
+        user: User,
+        with_file: bool = False,
+        upload_type: str = "reads",
+        name: str = "test.fq.gz",
+        reserved: bool = False,
+    ) -> Upload:
+
+        if upload_type not in UploadType.to_list():
+            upload_type = "reads"
+
+        upload = await self.layer.uploads.create(name, upload_type, reserved, user.id)
+
+        size = self.faker.pyint(min_value=100)
+
+        if with_file:
+            config = getattr(self.layer.uploads, "_config")
+            file_path = config.data_path / "files" / upload.name_on_disk
+            size = await naive_writer(fake_file_chunks(file_path), file_path)
+
+        upload = await self.layer.uploads.finalize(size, upload.id)
+
+        return upload